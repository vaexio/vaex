--- conflicted
+++ resolved
@@ -39,11 +39,7 @@
   - conda update -q conda
   - conda info -a
   # future: kapteyn should only be needed for astro package testing
-<<<<<<< HEAD
-  - conda create -q -n test-environment -c conda-forge python=$PYTHON_VERSION pip numpy scipy pyqt matplotlib pyopengl h5py numexpr astropy tornado cython runipy pandas pytest numba pyarrow graphviz python-graphviz pcre catboost healpy $OPTIONAL_PACKAGES
-=======
-  - conda create -q -n test-environment -c conda-forge python=$PYTHON_VERSION certifi=2019.6.16 pip numpy scipy pyqt matplotlib pyopengl h5py numexpr astropy tornado cython runipy pandas pytest numba pyarrow graphviz python-graphviz pcre catboost $OPTIONAL_PACKAGES
->>>>>>> d94ff34b
+  - conda create -q -n test-environment -c conda-forge python=$PYTHON_VERSION certifi=2019.6.16 pip numpy scipy pyqt matplotlib pyopengl h5py numexpr astropy tornado cython runipy pandas pytest numba pyarrow graphviz python-graphviz pcre catboost healpy $OPTIONAL_PACKAGES
   - which pip
   - source activate test-environment
   - if [[ "$TRAVIS_OS_NAME" == "linux" ]]; then
