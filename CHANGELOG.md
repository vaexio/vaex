# vaex 4.0.0 (unreleased)
   * Breaking changes:
      * Arrow is now a core dependency, vaex-arrow is deprecated. All methods that return string, will return Arrow arrays [#517](https://github.com/vaexio/vaex/pull/517)
<<<<<<< HEAD
      * Opening an .arrow file will expose the arrays as Apache Arrow arrays, not numpy arrays. [#984](https://github.com/vaexio/vaex/pull/984)
=======
      * Columns (e.g. df.column['x']) may now return a ColumnProxy, instead of the original data, slice it [:] to get the underlying data (or call .to_numpy()/to_arrow() or try converting it with np.array(..) or pa.array(..)). [#993](https://github.com/vaexio/vaex/pull/993)
>>>>>>> b3516201

## vaex-arrow (DEPRECATED)
   This is now part of vaex-core.

## vaex-astro 0.8.0 (unreleased)
  * Requirement changed to vaex-core >=4,<5

## vaex-core 4.0.0 (unreleased)
   * Fixes
      * Repeated dropna/dropnan/dropmissing could report cached length. [#874](https://github.com/vaexio/vaex/pull/874)
      * Trimming concatenated columns. [#860](https://github.com/vaexio/vaex/pull/860)
      * percentile_approx works for 0 and 100 percentile. [#818](https://github.com/vaexio/vaex/pull/818)
      * Expression containing kwarg=True were treated as invalid. [#861](hhttps://github.com/vaexio/vaex/pull/861)
      * Unicode column names fully supported [#974](https://github.com/vaexio/vaex/issues/974)
   * Features
      * Datetime floor method [#843](https://github.com/vaexio/vaex/pull/843)
      * dropinf (similar to dropna) [#821](https://github.com/vaexio/vaex/pull/821)
      * Support for streaming from Google Cloud Storage. [#898](https://github.com/vaexio/vaex/pull/898)
      * IPython autocomplete support (e.g. `df['hom' (tab)`) [#961](https://github.com/vaexio/vaex/pull/961)
      * Out of core Parquet support using Arrow Dataset scanning [#993](https://github.com/vaexio/vaex/pull/993)
   * Refactor
      * Use `arrow.compute` for several string functions/kernels. [#885](https://github.com/vaexio/vaex/pull/885)
      * Separate DataFrame and Dataset. [#865](https://github.com/vaexio/vaex/pull/865)

## vaex-distributed (DEPRECATED)
   This is now part of vaex-enterprise (was a proof of content, never functional).

## vaex-graphql 0.2.0 (unreleased)
  * Requirement changed to vaex-core >=4,<5

## vaex-hdf5 0.7.0 (unreleased)
   * Requirement changed vaex-core >=4,<5

## vaex-jupyter 0.6.0 (unreleased)
  * Requirement changed to vaex-core >=4,<5

## vaex-ml 0.11.0 (unreleased)
   * Features
      * Batch training for CatBoost. [#819](https://github.com/vaexio/vaex/pull/819)
      * Support for `predict_proba` and `predict_log_proba` for sklearn classifiers. [#927](https://github.com/vaexio/vaex/pull/927)

## vaex-server 0.4.0 (unreleased)
  * Requirement changed to vaex-core >=4,<5

## vaex-viz 0.5.0 (unreleased)
  * Requirement changed to vaex-core >=4,<5

# vaex 3.1.0 (unreleased)

## vaex-jupyter 0.5.2 (2020-6-12)
   * Features
      * Normalize histogram and change selection mode. [#826](https://github.com/vaexio/vaex/pull/826)

## vaex-ml 0.11.0-dev0 (unreleased)
    * Features
      * Autogenerate the fast (or functional) API [#512](https://github.com/vaexio/vaex/pull/512)

## vaex-core 2.0.3 (2020-6-10)
   * Performance
      * isin uses hashmaps, leading to a 2x-4x performance increase for primitives, 200x for strings in some cases [#822](https://github.com/vaexio/vaex/pull/822)

## vaex-jupyter 0.5.1 (2020-6-4)
   * Features
      * Selection toggle list. [#797](https://github.com/vaexio/vaex/pull/797)

## vaex-server 0.3.1 (2020-6-4)
   * Fixes
      * Remote dataframe was still using dtype, not data_type. [#797](https://github.com/vaexio/vaex/pull/797)

## vaex-ml 0.10.0 (2020-6-4)
   * Features
      * Implementation of `GroupbyTransformer` [#479](https://github.com/vaexio/vaex/pull/479)

## vaex-arrow 0.6.1 (2020-6-4)
   * Fixes
      * Various fixes for aliased columns (column names with invalid identifiers) [#768](https://github.com/vaexio/vaex/pull/768)

## vaex-hdf5 0.6.1 (2020-6-4)
   * Fixes
      * Masked arrays supported in hdf5 files on s3 [#781](https://github.com/vaexio/vaex/pull/781)
      * Various fixes for aliased columns (column names with invalid identifiers) [#768](https://github.com/vaexio/vaex/pull/768)

## vaex-core 2.0.2 (2020-6-4)
   * Fixes
      * Masked arrays supported in hdf5 files on s3 [#781](https://github.com/vaexio/vaex/pull/781)
      * Expression.map always uses masked arrays to be state transferrable (a new dataset might have missing values) [#479](https://github.com/vaexio/vaex/pull/479)
      * Support importing Pandas dataframes with version 0.23 [#794](https://github.com/vaexio/vaex/pull/794)
      * Various fixes for aliased columns (column names with invalid identifiers) [#768](https://github.com/vaexio/vaex/pull/768) [#793](https://github.com/vaexio/vaex/pull/793)

## vaex-core 2.0.1 (2020-5-28)
   * Fixes
      * Join could in rare cases point to row 0, when there were values in the left, not present in the right [#765](https://github.com/vaexio/vaex/pull/765)
      * Tabulate 0.8.7 escaped html, undo this to print dataframes nicely.


# vaex 3.0.0 (2020-5-24)
   * Breaking changes:
     * Python 2 is not supported anymore
     * Variables don't have access to pi and e anymore
     * `df.rename_column` is now `df.rename` (and also renames variables)
     * DataFrame uses a normal dict instead of OrderedDict, requiring Python >= 3.6
     * Default limits (e.g. for plots) is minmax, so we don't miss outliers
     * `df.get_column_names()` returns the aliased names (invalid identifiers), pass `alias=False` to get the internal column name
     * Default value of `virtual` is True in method `df.export`, `df.to_dict`, `df.to_items`, `df.to_arrays`.
     * df.dtype is a property, to get data types for expressions, use df.data_type(), df.expr.dtype is still behaving the same
     * df.categorize takes min_value and max_value, and no longer needs the check argument, also the labels do not have to be strings.
     * vaex.open/from_csv etc does not copy the pandas index by default [#756](https://github.com/vaexio/vaex/pull/756)
     * df.categorize takes an inplace argument, similar to most methods, and returns the dataframe affected.


# vaex-core 2.0.0 (2020-5-24)
   * Performance
       * Printing out of dataframes done in 1 evaluate call, making remote dataframe printing faster. [#571](https://github.com/vaexio/vaex/pull/557)
       * Joining is faster and uses less memory (2x speedup measured) [#586](https://github.com/vaexio/vaex/pull/586)
       * Faster typechecks when adding columns of dtype=object (as often happens when coming from pandas) [#612](https://github.com/vaexio/vaex/pull/612)
       * Groupby 2x to 4x faster [#730](https://github.com/vaexio/vaex/pull/730)
   * Refactor
      * Task system is refactored, with task execution on CPU being default, and makes (de)serialization easier. [#571](https://github.com/vaexio/vaex/pull/557)
      * Serialization/encoding of data structures is more flexible, allowing binary blobs and json over the wire. [#571](https://github.com/vaexio/vaex/pull/557)
      * Execution and tasks support async await [#654](https://github.com/vaexio/vaex/pull/654)
   * Fixes
      * Renaming columns fixes [#571](https://github.com/vaexio/vaex/pull/571)
      * Joining with virtual columns but different data, and name collision fixes [#570](https://github.com/vaexio/vaex/pull/570)
      * Variables are treated similarly as columns, and respected in join [#573](https://github.com/vaexio/vaex/pull/573)
      * Arguments to lazy function which are numpy arrays gets put in the variables [#573](https://github.com/vaexio/vaex/pull/573)
      * Executor does not block after failed/interrupted tasks. [#571](https://github.com/vaexio/vaex/pull/557)
      * Default limits (e.g. for plots) is minmax, so we don't miss outliers [#581](https://github.com/vaexio/vaex/pull/581)
      * Do no fail printing out dataframe with 0 rows [#582](https://github.com/vaexio/vaex/pull/582)
      * Give proper NameError when using non-existing column names [#299](https://github.com/vaexio/vaex/pull/299)
      * Several fixes for concatenated dataframes.  [#590](https://github.com/vaexio/vaex/pull/590)
      * dropna/nan/missing only dropped rows when all column values were missing, if no columns were specified. [#600](https://github.com/vaexio/vaex/pull/600)
      * Flaky test for RobustScaler skipped for p36 [#614](https://github.com/vaexio/vaex/pull/614)
      * Copying/printing sparse matrices [#615](https://github.com/vaexio/vaex/pull/615)
      * Sparse columns names with invalid identifiers are not rewritten. [#617](https://github.com/vaexio/vaex/pull/617)
      * Column names with invalid identifiers which are rewritten are shown when printing the dataframe. [#617](https://github.com/vaexio/vaex/pull/617)
      * Column name rewriting for invalid identifiers also works on virtual columns. [#617](https://github.com/vaexio/vaex/pull/617)
      * Fix the links to the example datasets. [#609](https://github.com/vaexio/vaex/pull/609)
      * Expression.isin supports dtype=object [#669](https://github.com/vaexio/vaex/pull/669)
      * Fix `colum_count`, now only counts hidden columns if expicitly specified [#593](https://github.com/vaexio/vaex/pull/593)
      * df.values respects masked arrays [#640](https://github.com/vaexio/vaex/pull/640)
      * Rewriting a virtual column and doing a state transfer does not lead to `ValueError: list.remove(x): x not in list` [#592](https://github.com/vaexio/vaex/pull/592)
      * `df.<stat>(limits=...)` will now respect the selection [#651](https://github.com/vaexio/vaex/pull/651)
      * Using automatic names for aggregators led to many underscores in name [#687](https://github.com/vaexio/vaex/pull/687)
      * Support Python3.8 [#559](https://github.com/vaexio/vaex/pull/559)

   * Features
      * New lazy numpy wrappers: np.digitize and np.searchsorted [#573](https://github.com/vaexio/vaex/pull/573)
      * `df.to_arrow_table`/`to_pandas_df`/`to_items`/`df.to_dict`/`df.to_arrays` now take a chunk_size argument for chunked iterators [#589](https://github.com/vaexio/vaex/pull/589) (https://github.com/vaexio/vaex/pull/699)
      * Filtered datasets can be concatenated. [#590](https://github.com/vaexio/vaex/pull/590)
      * DataFrames/Executors are thread safe (meaning you can schedule/compute from any thread), which makes it work out of the box for Dash and Flask [#670](https://github.com/vaexio/vaex/pull/670)
      * `df.count/mean/std` etc can output in xarray.DataArray array type, makes plotting easier [#671](https://github.com/vaexio/vaex/pull/671)
      * Column names can have unicode, and we use str.isidentifier to test, also dont accidently hide columns. [#617](https://github.com/vaexio/vaex/pull/617)
      * Percentile approx can take a sequence of percentages [#527](https://github.com/vaexio/vaex/pull/527)
      * Polygon testing, useful in combinations with geo/geojson data [#685](https://github.com/vaexio/vaex/pull/685)
      * Added dt.quarter property and dt.strftime method to expression (by Juho Lauri) [#682](https://github.com/vaexio/vaex/pull/682)

# vaex-server 0.3.0 (2020-5-24)
   * Refactored server, can return multiple binary blobs, execute multiple tasks, cancel tasks, encoding/serialization is more flexible (like returning masked arrays). [#571](https://github.com/vaexio/vaex/pull/557)

# vaex-viz 0.4.0 (2020-5-24)
   * Requirement of vaex-core >=2,<3

# vaex-graphql 0.1.0 (2020-5-24)
   * Requirement of vaex-core >=2,<3

# vaex-astro 0.7.0 (2020-5-24)
   * Requirement of vaex-core >=2,<3

# vaex-hdf5 0.6.0 (2020-5-24)
   * Requirement of vaex-core >=2,<3

# vaex-ml 0.9.0 (2020-5-24)
   * Requirement of vaex-core >=2,<3

# vaex-arrow 0.5.0 (2020-5-24)
   * Requirement of vaex-core >=2,<3
   * Fixes
      * Booleans were negated, and didn't respect offsets.

# vaex-jupyter 0.5.0 (2020-5-24)
   * Requirement of vaex-core >=2,<3
   * Breaking changes
     * vaex-jupyter is refactored [#654](https://github.com/vaexio/vaex/pull/654)


# vaex 2.6.0 (2020-1-21)

# vaex-core 1.5.0
   * Features
      * df.evalute_iterator for efficient parallel chunked evaluation [#515](https://github.com/vaexio/vaex/pull/515)
      * Widget progress bar has time estimation [#545](https://github.com/vaexio/vaex/pull/545)
   * Fixes
     * Slicing arrow string arrays with masked arrays is respected/working [#530](https://github.com/vaexio/vaex/pull/530)]

# vaex-ml 0.8.0
   * Performance
      * IncrementalPredictor uses parallel chunked support (2x speedup possible) [#515](https://github.com/vaexio/vaex/pull/515)
   * Fix
      * IncrementalPredictor: epochs now iterate over the whole DataFrame instead on a batch level [#523](https://github.com/vaexio/vaex/pull/523)
      * Rename `vaex.ml.sklearn.SKLearnPredictor` to `vaex.ml.sklearn.Predictor` [#524](https://github.com/vaexio/vaex/pull/524)
      * IncrementalPredictor can be used with `sklearn.linear_model.SGDClassifier` [539](https://github.com/vaexio/vaex/pull/539)
   * Features
      * CycleTransformer [#532](https://github.com/vaexio/vaex/pull/532)
      * BayesianTargetEncoder [#533](https://github.com/vaexio/vaex/pull/533)
      * WeightOfEvidenceEncoder [#534](https://github.com/vaexio/vaex/pull/534)
      * Improve the consistency of the vaex.ml API for model transformers [#552](https://github.com/vaexio/vaex/pull/552)

# vaex 2.5.0 (2019-12-16)

# vaex-core 1.4.0
   * Performance
      * Dataframes are always true (implements `__bool__`) to avoid calling `__len__` [#496](https://github.com/vaexio/vaex/pull/496)
   * Fixes
      * Do not duplicate column when joining DataFrames on a column with the same name [#480](https://github.com/vaexio/vaex/pull/480)
      * Better error messages/stack traces, and work better with debugger. [#488](https://github.com/vaexio/vaex/pull/488)
      * Accept numpy scalars in expressions. [#462](https://github.com/vaexio/vaex/pull/462)
      * Expression.astype can create datetime64 columns out of (arrow) strings arrays. [#440](https://github.com/vaexio/vaex/pull/440)
      * Invalid mask access triggered when memory-mapped read only for strings. [#459](https://github.com/vaexio/vaex/pull/459)
   * Features
      * Expressions are not evaluated for filtered data [#483](https://github.com/vaexio/vaex/pull/483) [#496](https://github.com/vaexio/vaex/pull/496) and selections [505](https://github.com/vaexio/vaex/pull/505)
      * Filtering (using df.filter) allows more flexible (and growing/expanding!) filter. [#489](https://github.com/vaexio/vaex/pull/489)
      * Filtering and selections allow for booleans (True or False) to auto 'broadcast', to allow 'conditional filtering'. [#489](https://github.com/vaexio/vaex/pull/489)

# vaex-ml 0.7.0
   * Features
      * IncrementalPredictor for `scikit-learn` models that support the `.partial_fit` method [#497](https://github.com/vaexio/vaex/pull/497)
   * Fixes
      * Adding unique function names to dataframes to enable adding a predictor twice [#492](https://github.com/vaexio/vaex/pull/492)

## vaex-arrow 0.4.2
      * Compatibility with vaex-core 1.4.0

# vaex 2.4.0 (2019-11-26)

## vaex-core 1.3.0

   * Performance
      * Parallel df.evaluate [#474](https://github.com/vaexio/vaex/pull/474)
      * Avoid calling df.get_column_names (1000x for 1 billion rows per column use) [#473](https://github.com/vaexio/vaex/pull/473)
      * Slicing e.g df[1:-1] goes much faster for filtered dataframes [#471](https://github.com/vaexio/vaex/pull/471)
      * Dataframe copying and expression rewriting was slow [#470](https://github.com/vaexio/vaex/pull/470)
      * Double indices columns were not using index cache since empty dict is falsy [#439](https://github.com/vaexio/vaex/pull/439)
   * Features
      * multi-key sorting of a DataFrame [#463](https://github.com/vaexio/vaex/pull/463)
      * vaex expression to pandas.Series support [#456](https://github.com/vaexio/vaex/pull/456)
      * Dask array support [#449](https://github.com/vaexio/vaex/pull/449) [#476](https://github.com/vaexio/vaex/pull/476) [example](http://docs.vaex.io/en/latest/example_dask.html)
      * isin() method for expressions [#441](https://github.com/vaexio/vaex/pull/441) [docs](api.html#vaex.expression.Expression.isin)
      * Existing expressions are rewritten, to make them behave like arrays [#450](https://github.com/vaexio/vaex/pull/450)

## vaex-hdf5 0.5.6
   * requires vaex-core >=1.3,<2 for parallel evaluate

## vaex-jupyter 0.4.1
   * Fixes:
      * bqplot 0.12 revealed a bug/inconsistency with heatmap [#465](https://github.com/vaexio/vaex/pull/465)

## vaex-arrow 0.4.1
   * Fixes
      *  Support for Apache Arrow >= 0.15

## vaex-ml 0.6.2
   * Fixes
      * Docstrings and minor improvements

## vaex-graphql 0.0.1 (2019-10-15)
   * initial release 0.1

# vaex 2.3.0 (2019-10-15)

## vaex-core 1.2.0
   * feature: auto upcasting for sum [#435](https://github.com/vaexio/vaex/pull/435)
   * fix: selection/filtering fix when using masked values [#431](https://github.com/vaexio/vaex/pull/431)
   * fix: masked string array fixes [#434](https://github.com/vaexio/vaex/pull/434)
   * fix: memory usage fix for joins [#439](https://github.com/vaexio/vaex/pull/439)

## vaex-arrow 0.4.1
 * fix: support for Apache Arrow >= 0.15<|MERGE_RESOLUTION|>--- conflicted
+++ resolved
@@ -1,11 +1,8 @@
 # vaex 4.0.0 (unreleased)
    * Breaking changes:
       * Arrow is now a core dependency, vaex-arrow is deprecated. All methods that return string, will return Arrow arrays [#517](https://github.com/vaexio/vaex/pull/517)
-<<<<<<< HEAD
       * Opening an .arrow file will expose the arrays as Apache Arrow arrays, not numpy arrays. [#984](https://github.com/vaexio/vaex/pull/984)
-=======
       * Columns (e.g. df.column['x']) may now return a ColumnProxy, instead of the original data, slice it [:] to get the underlying data (or call .to_numpy()/to_arrow() or try converting it with np.array(..) or pa.array(..)). [#993](https://github.com/vaexio/vaex/pull/993)
->>>>>>> b3516201
 
 ## vaex-arrow (DEPRECATED)
    This is now part of vaex-core.
