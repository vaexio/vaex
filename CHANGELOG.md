--- conflicted
+++ resolved
@@ -8,11 +8,8 @@
    * Performance
       * IncrementalPredictor uses parallel chunked support (2x speedup possible) [#515](https://github.com/vaexio/vaex/pull/515)
    * Fix
-<<<<<<< HEAD
       * IncrementalPredictor: epochs now iterate over the whole DataFrame instead on a batch level [#523](https://github.com/vaexio/vaex/pull/523)
-=======
       * rename `vaex.ml.sklearn.SKLearnPredictor` to `vaex.ml.sklearn.Predictor` [#524](https://github.com/vaexio/vaex/pull/524)
->>>>>>> 0425f8f3
 
 # vaex 2.5.0 (2019-12-16)
 
