--- conflicted
+++ resolved
@@ -1344,15 +1344,8 @@
 			
 		
 	def onActionHelp(self):
-<<<<<<< HEAD
-		
-
 		url = "file://" + os.path.join(gavi.utils.get_root_path(), "doc/index.html")
 		gavi.utils.os_open(url)
-=======
-		path = "doc/index.html"
-		gavi.utils.os_open(path)
->>>>>>> d6ce57d8
 		#self.webDialog("doc/index.html")
 		
 	def onActionCredits(self):
