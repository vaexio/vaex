--- conflicted
+++ resolved
@@ -95,28 +95,16 @@
         ls -alh packages/vaex-core/build/lib*/vaex/ || echo "ok to fail"
     - name: Install vaex
       run: |
-<<<<<<< HEAD
         pip install myst_parser
         pip install -e . -v
         # ./ci/03-install-vaex.sh micromamba
-    - name: Install vaex-enterprise
-      if: ${{ (github.event.pull_request.head.repo.full_name == 'vaexio/vaex') && (matrix.os == 'ubuntu-latest') }}
-      run: |
-        cd vaex-enterprise
-        micromamba install -c conda-forge distributed
-        pip install ray
-        pip install -e .
-=======
-        ./ci/03-install-vaex.sh
-    # - name: Install vaex-enterprise
-    #   if: ${{ (github.event.pull_request.head.repo.full_name == 'vaexio/vaex') && (matrix.os == 'ubuntu-latest') }}
-    #   run: |
-    #     conda activate vaex-dev
-    #     cd vaex-enterprise
-    #     mamba install -c conda-forge distributed
-    #     pip install ray
-    #     pip install -e .
->>>>>>> 4a7dbc24
+#    - name: Install vaex-enterprise
+#      if: ${{ (github.event.pull_request.head.repo.full_name == 'vaexio/vaex') && (matrix.os == 'ubuntu-latest') }}
+#      run: |
+#        cd vaex-enterprise
+#        micromamba install -c conda-forge distributed
+#        pip install ray
+#        pip install -e .
     - name: Copy dll
       if: (matrix.os == 'windows-latest')
       uses: ./ci/actions/windll
@@ -158,18 +146,10 @@
       run: |
         python -m vaex.ml.spec packages/vaex-ml/vaex/ml/spec_new.json
         diff packages/vaex-ml/vaex/ml/spec_new.json packages/vaex-ml/vaex/ml/spec.json
-<<<<<<< HEAD
-    - name: Test with pytest (vaex-enterprise)
-      if: ${{ (github.event.pull_request.head.repo.full_name == 'vaexio/vaex') && (matrix.os == 'ubuntu-latest') }}
-      run: |
-        py.test vaex-enterprise/tests --timeout=1000
-=======
-    # - name: Test with pytest (vaex-enterprise)
-    #   if: ${{ (github.event.pull_request.head.repo.full_name == 'vaexio/vaex') && (matrix.os == 'ubuntu-latest') }}
-    #   run: |
-    #     conda activate vaex-dev
-    #     py.test vaex-enterprise/tests --timeout=1000
->>>>>>> 4a7dbc24
+#    - name: Test with pytest (vaex-enterprise)
+#      if: ${{ (github.event.pull_request.head.repo.full_name == 'vaexio/vaex') && (matrix.os == 'ubuntu-latest') }}
+#      run: |
+#        py.test vaex-enterprise/tests --timeout=1000
     - name: Test notebooks
       if: matrix.os != 'windows-latest'
       run: |
