# -*- coding: utf-8 -*-
from __future__ import absolute_import
import collections
import concurrent.futures
import contextlib
import functools
import json
import math
import os
import platform
import re
import sys
import time
import warnings
import numbers
import keyword

import numpy as np
import progressbar
import psutil
import six
import yaml

from .column import str_type
from .json import VaexJsonEncoder, VaexJsonDecoder


is_frozen = getattr(sys, 'frozen', False)
PY2 = sys.version_info[0] == 2
PY3 = sys.version_info[0] == 3

osname = dict(darwin="osx", linux="linux", windows="windows")[platform.system().lower()]
# $ export VAEX_DEV=1 to enabled dev mode (skips slow tests)
devmode = os.environ.get('VAEX_DEV', '0') == '1'


class AttrDict(dict):
    def __init__(self, *args, **kwargs):
        dict.__init__(self, *args, **kwargs)

    def __getattr__(self, name):
        return self[name]

    def __setattr__(self, key, value):
        self[key] = value


def deprecated(reason):
    def wraps(f):
        if not f.__doc__:
            f.__doc__ = ""
        f.__doc__ = "Deprecated: {}\n\n{}".format(reason, f.__doc__)
        @functools.wraps(f)
        def wraps2(*args, **kwargs):
            warnings.warn("Call to deprecated function {}: {}".format(f.__name__, reason),
                          category=DeprecationWarning, stacklevel=2)
            return f(*args, **kwargs)

        return wraps2

    return wraps


def subdivide(length, parts=None, max_length=None):
    """Yields index tuple (i1, i2) that subdivide an array into parts of max_length"""
    if max_length is None:
        max_length = (length + parts - 1) / parts
    i1 = 0
    while i1 < length:
        i2 = min(i1 + max_length, length)
        yield i1, i2
        i1 = i2
    assert i1 == length


def subdivide_mask(mask, parts=None, max_length=None, logical_length=None):
    """Yields index tuple (l1, l2, i1, i2) that subdivide an array into parts such that it contains max_length True values in mask

    l1 an l2 refer to the logical indices, similar as :func:`subdivide`, while i1, and i2 refer to the 'raw' indices, such that
    `np.sum(mask[i1:i2]) == logical_length` (except for the last element).
    """
    if logical_length is None:
        logical_length = np.asarray(mask).sum()
    raw_length = len(np.asarray(mask))
    if max_length is None:
        max_length = (logical_length + parts - 1) / parts
    full_mask = mask
    logical_start = 0
    logical_end =  min(logical_start + max_length, logical_length)
    raw_index = full_mask.raw_offset(1)
    assert raw_index != -1

    while logical_start < logical_length:
        # slice the mask from our offset till end
        mask = full_mask.view(raw_index, raw_length)
        # count how many raw elements we need to skip to get a logical chunk_size
        raw_offset = mask.raw_offset(logical_end - logical_start)
        assert raw_offset != -1
        next_raw_index = raw_index + raw_offset + 1
        yield logical_start, logical_end, raw_index, next_raw_index
        raw_index = next_raw_index
        logical_start = min(logical_start + max_length, logical_length)
        logical_end = min(logical_start + max_length, logical_length)


def submit_subdivide(thread_count, f, length, max_length):
    futures = []
    thread_pool = concurrent.futures.ThreadPoolExecutor(thread_count)
    # thread_pool = concurrent.futures.ProcessPoolExecutor(thread_count)
    for i1, i2 in list(subdivide(length, max_length=max_length)):
        futures.append(thread_pool.submit(f, i1, i2))
    return futures


def linspace_centers(start, stop, N):
    return np.arange(N) / (N + 0.) * (stop - start) + float(stop - start) / N / 2 + start


def multisum(a, axes):
    correction = 0
    for axis in axes:
        a = np.nansum(a, axis=axis - correction)
        correction += 1
    return a


def disjoined(data):
    # create marginalized distributions and multiple them together
    data_disjoined = None
    dim = len(data.shape)
    for d in range(dim):
        axes = list(range(dim))
        axes.remove(d)
        data1d = multisum(data, axes)
        shape = [1 for k in range(dim)]
        shape[d] = len(data1d)
        data1d = data1d.reshape(tuple(shape))
        if d == 0:
            data_disjoined = data1d
        else:
            data_disjoined = data_disjoined * data1d
    return data_disjoined


def get_root_path():
    osname = platform.system().lower()
    # if (osname == "linux") and is_frozen: # we are using pyinstaller
    if is_frozen:  # we are using pyinstaller or py2app
        return os.path.dirname(sys.argv[0])
    else:
        return os.path.abspath(".")


def os_open(document):
    """Open document by the default handler of the OS, could be a url opened by a browser, a text file by an editor etc"""
    osname = platform.system().lower()
    if osname == "darwin":
        os.system("open \"" + document + "\"")
    if osname == "linux":
        cmd = "xdg-open \"" + document + "\"&"
        os.system(cmd)
    if osname == "windows":
        os.system("start \"" + document + "\"")


def filesize_format(value):
    for unit in ['bytes', 'KiB', 'MiB', 'GiB']:
        if value < 1024.0:
            return "%3.1f%s" % (value, unit)
        value /= 1024.0
    return "%3.1f%s" % (value, 'TiB')


log_timer = True


class Timer(object):
    def __init__(self, name=None, logger=None):
        self.name = name
        self.logger = logger

    def __enter__(self):
        if log_timer:
            if self.logger:
                self.logger.debug("%s starting" % self.name)
            else:
                print(('[%s starting]...' % self.name))
            self.tstart = time.time()

    def __exit__(self, type, value, traceback):
        if log_timer:
            msg = "%s done, %ss elapsed" % (self.name, time.time() - self.tstart)
            if self.logger:
                self.logger.debug(msg)
            else:
                print(msg)
            if type or value or traceback:
                print((type, value, traceback))
        return False


def get_private_dir(subdir=None, *extra):
    path = os.path.expanduser('~/.vaex')
    if subdir:
        path = os.path.join(path, subdir, *extra)
    if not os.path.exists(path):
        os.makedirs(path)
    return path


def make_list(sequence):
    if isinstance(sequence, np.ndarray):
        return sequence.tolist()
    else:
        return list(sequence)


# from progressbar import AnimatedMarker, Bar, BouncingBar, Counter, ETA, \
# FileTransferSpeed, FormatLabel, Percentage, \
# ProgressBar, ReverseBar, RotatingMarker, \
# SimpleProgress, Timer, AdaptiveETA, AbsoluteETA, AdaptiveTransferSpeed
# from progressbar.widgets import TimeSensitiveWidgetBase, FormatWidgetMixin


class CpuUsage(progressbar.widgets.FormatWidgetMixin, progressbar.widgets.TimeSensitiveWidgetBase):
    def __init__(self, format='CPU Usage: %(cpu_usage)s%%', usage_format="% 5d"):
        super(CpuUsage, self).__init__(format=format)
        self.usage_format = usage_format
        self.utime_0 = None
        self.stime_0 = None
        self.walltime_0 = None

    def __call__(self, progress, data):
        utime, stime, child_utime, child_stime, walltime = os.times()
        if self.utime_0 is None:
            self.utime_0 = utime
        if self.stime_0 is None:
            self.stime_0 = stime
        if self.walltime_0 is None:
            self.walltime_0 = walltime
        data["utime_0"] = self.utime_0
        data["stime_0"] = self.stime_0
        data["walltime_0"] = self.walltime_0

        delta_time = utime - self.utime_0 + stime - self.stime_0
        delta_walltime = walltime - self.walltime_0
        # print delta_time, delta_walltime, utime, self.utime_0, stime, self.stime_0
        if delta_walltime == 0:
            data["cpu_usage"] = "---"
        else:
            cpu_usage = delta_time / (delta_walltime * 1.) * 100
            data["cpu_usage"] = self.usage_format % cpu_usage
        # utime0, stime0, child_utime0, child_stime0, walltime0 = os.times()
        return progressbar_mod.widgets.FormatWidgetMixin.__call__(self, progress, data)


progressbar_mod = progressbar


def _progressbar_progressbar2(type=None, name="processing", max_value=1):
    widgets = [
        name,
        ': ', progressbar_mod.widgets.Percentage(),
        ' ', progressbar_mod.widgets.Bar(),
        ' ', progressbar_mod.widgets.ETA(),
        # ' ', progressbar_mod.widgets.AdaptiveETA(),
        ' ', CpuUsage()
    ]
    bar = progressbar_mod.ProgressBar(widgets=widgets, max_value=max_value)
    bar.start()
    return bar
    # FormatLabel('Processed: %(value)d lines (in: %(elapsed)s)')


def _progressbar_vaex(type=None, name="processing", max_value=1):
    import vaex.misc.progressbar as pb
    return pb.ProgressBar(0, 1)

def _progressbar_widget(type=None, name="processing", max_value=1):
    import vaex.misc.progressbar as pb
    return pb.ProgressBarWidget(0, 1, name=name)


_progressbar_typemap = {}
_progressbar_typemap['progressbar2'] = _progressbar_progressbar2
_progressbar_typemap['vaex'] = _progressbar_vaex
_progressbar_typemap['widget'] = _progressbar_widget


def progressbar(type_name=None, title="processing", max_value=1):
    type_name = type_name or 'vaex'
    return _progressbar_typemap[type_name](name=title)


def progressbar_widget():
    pass


class _progressbar(object):
    pass


class _progressbar_wrapper(_progressbar):
    def __init__(self, bar):
        self.bar = bar

    def __call__(self, fraction):
        self.bar.update(fraction)
        if fraction == 1:
            self.bar.finish()
        return True

    def status(self, name):
        self.bar.bla = name


class _progressbar_wrapper_sum(_progressbar):
    def __init__(self, children=None, next=None, bar=None, parent=None, name=None):
        self.next = next
        self.children = children or list()
        self.finished = False
        self.last_fraction = None
        self.fraction = 0
        self.bar = bar
        self.parent = parent
        self.name = name
        self.cancelled = False
        self.oncancel = lambda: None

    def cancel(self):
        self.cancelled = True

    def __repr__(self):
        name = self.__class__.__module__ + "." + self.__class__.__name__
        return "<%s(name=%r)> instance at 0x%x" % (name, self.name, id(self))

    def add(self, name=None):
        pb = _progressbar_wrapper_sum(parent=self, name=name)
        self.children.append(pb)
        return pb

    def add_task(self, task, name=None):
        pb = self.add(name)
        pb.oncancel = task.cancel
        task.signal_progress.connect(pb)
        if self.bar and hasattr(self.bar, 'add_child'):
            self.bar.add_child(pb, task, name)

    def __call__(self, fraction):
        if self.cancelled:
            return False
        # ignore fraction
        result = True
        if len(self.children) == 0:
            self.fraction = fraction
        else:
            self.fraction = sum([c.fraction for c in self.children]) / len(self.children)
        fraction = self.fraction
        if fraction != self.last_fraction:  # avoid too many calls
            if fraction == 1 and not self.finished:  # make sure we call finish only once
                self.finished = True
                if self.bar:
                    self.bar.finish()
            elif fraction != 1:
                if self.bar:
                    self.bar.update(fraction)
            if self.next:
                result = self.next(fraction)
        if self.parent:
            assert self in self.parent.children
            result = self.parent(None) in [None, True] and result  # fraction is not used anyway..
            if result is False:
                self.oncancel()
        self.last_fraction = fraction
        return result

    def status(self, name):
        pass


def progressbars(f=True, next=None, name=None):
    if isinstance(f, _progressbar_wrapper_sum):
        return f
    if callable(f):
        next = f
        f = False
    if f in [None, False]:
        return _progressbar_wrapper_sum(next=next, name=name)
    else:
        if f is True:
            return _progressbar_wrapper_sum(bar=progressbar(), next=next, name=name)
        elif isinstance(f, six.string_types):
            return _progressbar_wrapper_sum(bar=progressbar(f), next=next, name=name)
        else:
            return _progressbar_wrapper_sum(next=next, name=name)


def progressbar_callable(title="processing", max_value=1):
    bar = progressbar(title=title, max_value=max_value)
    return _progressbar_wrapper(bar)


def confirm_on_console(topic, msg):
    done = False
    print(topic)
    while not done:
        output = raw_input(msg + ":[y/n]")
        if output.lower() == "y":
            return True
        if output.lower() == "n":
            return False


def yaml_dump(f, data):
    yaml.safe_dump(data, f, default_flow_style=False, encoding='utf-8', allow_unicode=True)


def yaml_load(f):
    return yaml.safe_load(f)


def write_json_or_yaml(filename, data):
    base, ext = os.path.splitext(filename)
    if ext == ".json":
        with open(filename, "w") as f:
            json.dump(data, f, indent=2, cls=VaexJsonEncoder)
    elif ext == ".yaml":
        with open(filename, "w") as f:
            yaml_dump(f, data)
    else:
        raise ValueError("file should end in .json or .yaml (not %s)" % ext)


def read_json_or_yaml(filename):
    base, ext = os.path.splitext(filename)
    if ext == ".json":
        with open(filename, "r") as f:
            return json.load(f, cls=VaexJsonDecoder) or {}
    elif ext == ".yaml":
        with open(filename, "r") as f:
            return yaml_load(f) or {}
    else:
        raise ValueError("file should end in .json or .yaml (not %s)" % ext)


# from http://stackoverflow.com/questions/5121931/in-python-how-can-you-load-yaml-mappings-as-ordereddicts

_mapping_tag = yaml.resolver.BaseResolver.DEFAULT_MAPPING_TAG


def dict_representer(dumper, data):
    return dumper.represent_dict(data.iteritems() if hasattr(data, "iteritems") else data.items())


def dict_constructor(loader, node):
    return collections.OrderedDict(loader.construct_pairs(node))


yaml.add_representer(collections.OrderedDict, dict_representer, yaml.SafeDumper)
yaml.add_constructor(_mapping_tag, dict_constructor, yaml.SafeLoader)


def check_memory_usage(bytes_needed, confirm):
    if bytes_needed > psutil.virtual_memory().available:
        if bytes_needed < (psutil.virtual_memory().available + psutil.swap_memory().free):
            text = "Action requires %s, you have enough swap memory available but it will make your computer slower, do you want to continue?" % (
            filesize_format(bytes_needed),)
            return confirm("Memory usage issue", text)
        else:
            text = "Action requires %s, you do not have enough swap memory available, do you want try anyway?" % (
            filesize_format(bytes_needed),)
            return confirm("Memory usage issue", text)
    return True


def ensure_string(string_or_bytes, encoding="utf-8", cast=False):
    if cast:
        if six.PY2:
            string_or_bytes = unicode(string_or_bytes)
        else:
            string_or_bytes = str(string_or_bytes)
    if isinstance(string_or_bytes, six.string_types):
        return string_or_bytes
    else:
        return string_or_bytes.decode(encoding)


def filename_shorten(path, max_length=150):
    # parts = path.split(os.path.sep)
    parts = []
    done = False
    tail = path
    while not done:
        tail, head = os.path.split(tail)
        # print ">>", tail, head
        if not head:
            done = True
            parts.append(tail)
        else:
            parts.append(head)
    parts.reverse()
    # print "parts", parts, os.path.join(*parts)
    if len(parts) > 4:
        first, middle, last = os.path.join(parts[0], parts[1]), parts[2:-1], parts[-1]
        # print first, middle, last
        while (len(os.path.join(first, *(middle + [last]))) <= max_length) and middle:
            last = os.path.join(middle[-1], last)
            middle = middle[:-1]
        if middle:
            return os.path.join(first, "...", last)
        else:
            return os.path.join(first, last)
    else:
        return path


def listify(*args):
    import vaex.expression
    if isinstance(args[0], (six.string_types, vaex.expression.Expression)):
        return False, [[x] for x in args]
    try:
        _ = args[0][0]
        return True, args
    except:
        return False, [[x] for x in args]


def unlistify(waslist, *args):
    if waslist:
        if len(args) == 1:
            return args[0]
        return args
    else:
        values = [x[0] for x in args]
        if len(values) == 1:
            return values[0]


def find_valid_name(name, used=[]):
    first, rest = name[0], name[1:]
<<<<<<< HEAD
    if not first.isidentifier():
        if ('col_' + first).isidentifier():
            first = 'col_' + first
        else:
            first = 'col_'
    name = first
    for char in rest:
        # we test if it is an identifier with _ prefixed, since not every first character
        # and following character are treated the same
        # https://docs.python.org/3/reference/lexical_analysis.html#identifiers
        if not ('_' + char).isidentifier():
            name += '_'
        else:
            name += char
=======
    name = re.sub("[^a-zA-Z_\u4E00-\u9FEF]", "_", first) + re.sub("[^a-zA-Z_0-9\u4E00-\u9FEF]", "_", rest)
>>>>>>> 0542a2f1
    if keyword.iskeyword(name):
        name += '_'
    if name in used:
        nr = 1
        while name + ("_%d" % nr) in used:
            nr += 1
        name = name + ("_%d" % nr)
    return name


_python_save_name = find_valid_name


@contextlib.contextmanager
def write_to(f, mode):
    """Flexible writing, where f can be a filename or f object, if filename, closed after writing"""
    if hasattr(f, 'write'):
        yield f
    else:
        f = open(f, mode)
        yield f
        f.close()


# these are used to add namespace to vaex' dataset
# like ds.viz.plot2d(ds.x, ds.y)

class BoundMethods(object):

    def __init__(self, obj, methods):
        for name, value in methods.items():
            setattr(self, name, value.__get__(obj))


class InnerNamespace(object):

    def __init__(self, methods, cls=None, prefix=''):
        self._methods = methods
        self.cls = cls
        self.prefix = prefix

    def _add(self, **kwargs):
        self._methods.update(kwargs)
        self.__dict__.update(kwargs)
        if self.cls:
            for name, value in kwargs.items():
                setattr(self.cls, self.prefix + name, value)

    # def __getattr__(self, name):
    # 	if name in self._methods:
    # 		return self._methods[name]
    # 	else:
    # 		return object.__getattr__(self, name)

    def __get__(self, obj, objtype):
        # print("get", obj, objtype)
        if obj is None:
            return self
        else:
            return BoundMethods(obj, self._methods)


def _parse_f(f):
    if f is None:
        return lambda x: x
    elif isinstance(f, six.string_types):
        if f == "identity":
            return lambda x: x
        else:
            if hasattr(np, f):
                return getattr(np, f)
            else:
                raise ValueError("do not understand f = %s, should be a function, string 'identity' or a function from numpy such as 'log', 'log1p'" % f)
    else:
        return f


def _normalize(a, axis=None):
    a = np.copy(a)  # we're gonna modify inplace, better copy iy
    mask = np.isfinite(a)
    a[~mask] = np.nan  # put inf to nan
    allaxis = list(range(len(a.shape)))
    if axis is not None:
        if type(axis) == int:
            axis = [axis]
        for ax in axis:
            allaxis.remove(ax)
        axis = tuple(allaxis)
    vmin = np.nanmin(a)
    vmax = np.nanmax(a)
    a = a - np.nanmin(a, axis=axis, keepdims=True)
    a /= np.nanmax(a, axis=axis, keepdims=True)
    return a, vmin, vmax


def _normalize_selection_name(name):
    if name is True:
        return "default"
    elif name is False:
        return None
    else:
        return name


def _parse_n(n):
    if isinstance(n, six.string_types):
        if n == "normalize":
            return _normalize
            # return lambda x: x
        else:
            raise ValueError("do not understand n = %s, should be a function, or string 'normalize'" % n)
    else:
        return n


def _parse_reduction(name, colormap, colors):
    if name.startswith("stack.fade"):
        def _reduce_stack_fade(grid):
            return grid[..., -1]  # return last..
        return _reduce_stack_fade
    elif name.startswith("colormap"):
        import matplotlib.cm
        cmap = matplotlib.cm.get_cmap(colormap)

        def f(grid):
            masked_grid = np.ma.masked_invalid(grid)  # convert inf/nan to a mask so that mpl colors bad values correcty
            return cmap(masked_grid)
        return f
    elif name.startswith("stack.color"):
        def f(grid, colors=colors, colormap=colormap):
            import matplotlib.cm
            colormap = matplotlib.cm.get_cmap(colormap)
            if isinstance(colors, six.string_types):
                colors = matplotlib.cm.get_cmap(colors)
            if isinstance(colors, matplotlib.colors.Colormap):
                group_count = grid.shape[-1]
                colors = [colors(k / float(group_count - 1.)) for k in range(group_count)]
            else:
                colors = [matplotlib.colors.colorConverter.to_rgba(k) for k in colors]
            # print grid.shape
            total = np.nansum(grid, axis=0) / grid.shape[0]
            # grid /= total
            # mask = total > 0
            # alpha = total - total[mask].min()
            # alpha[~mask] = 0
            # alpha = total / alpha.max()
            # print np.nanmax(total), np.nanmax(grid)
            return colormap(total)
            rgba = grid.dot(colors)
            # def _norm(data):
            #   mask = np.isfinite(data)
            #   data = data - data[mask].min()
            #   data /= data[mask].max()
            #   return data
            # rgba[...,3] = (f(alpha))
            # rgba[...,3] = 1
            rgba[total == 0, 3] = 0.
            # mask = alpha > 0
            # if 1:
            #   for i in range(3):
            #       rgba[...,i] /= total
            #       #rgba[...,i] /= rgba[...,0:3].max()
            #       rgba[~mask,i] = background_color[i]
            # rgba = (np.swapaxes(rgba, 0, 1))
            return rgba
        return f

    else:
        raise ValueError("do not understand reduction = %s, should be a ..." % name)


def _is_string(x):
    return isinstance(x, six.string_types)


def _issequence(x):
    return isinstance(x, (tuple, list, np.ndarray))


def _isnumber(x):
    return isinstance(x, numbers.Number)


def _is_limit(x):
    return isinstance(x, (tuple, list, np.ndarray)) and all([_isnumber(k) for k in x])


def _ensure_list(x):
    return [x] if not _issequence(x) else x


def _ensure_string_from_expression(expression):
    import vaex.expression
    if expression is None:
        return None
    elif isinstance(expression, bool):
        return expression
    elif isinstance(expression, six.string_types):
        return expression
    elif isinstance(expression, vaex.expression.Expression):
        return expression.expression
    else:
        raise ValueError('%r is not of string or Expression type, but %r' % (expression, type(expression)))


def _ensure_strings_from_expressions(expressions):
    if _issequence(expressions):
        return [_ensure_strings_from_expressions(k) for k in expressions]
    else:
        return _ensure_string_from_expression(expressions)


def _expand(x, dimension, type=tuple):
    if _issequence(x):
        assert len(x) == dimension, "wants to expand %r to dimension %d" % (x, dimension)
        return type(x)
    else:
        return type((x,) * dimension)


def _expand_shape(shape, dimension):
    if isinstance(shape, (tuple, list)):
        assert len(shape) == dimension, "wants to expand shape %r to dimension %d" % (shape, dimension)
        return tuple(shape)
    else:
        return (shape,) * dimension


def _expand_limits(limits, dimension):
    if isinstance(limits, (tuple, list, np.ndarray)) and \
            (isinstance(limits[0], (tuple, list, np.ndarray)) or isinstance(limits[0], six.string_types)):
        assert len(limits) == dimension, "wants to expand shape %r to dimension %d" % (limits, dimension)
        return tuple(limits)
    else:
        return [limits, ] * dimension


def as_flat_float(a):
    if a.dtype.type == np.float64 and a.strides[0] == 8:
        return a
    else:
        return a.astype(np.float64, copy=True)

def as_flat_array(a, dtype=np.float64):
    if a.dtype.type == dtype and a.strides[0] == 8:
        return a
    else:
        return a.astype(dtype, copy=True)


def is_contiguous(ar):
    return ar.flags['C_CONTIGUOUS']


def as_contiguous(ar):
    return ar if is_contiguous(ar) else ar.copy()


def _split_and_combine_mask(arrays):
	'''Combines all masks from a list of arrays, and logically ors them into a single mask'''
	masks = [np.ma.getmaskarray(block) for block in arrays if np.ma.isMaskedArray(block)]
	arrays = [block.data if np.ma.isMaskedArray(block) else block for block in arrays]
	mask = None
	if masks:
		mask = masks[0].copy()
		for other in masks[1:]:
			mask |= other
	return arrays, mask

def gen_to_list(fn=None, wrapper=list):
    '''A decorator which wraps a function's return value in ``list(...)``.

    Useful when an algorithm can be expressed more cleanly as a generator but
    the function should return an list.

    Example:

    >>> @gen_to_list
    ... def get_lengths(iterable):
    ...     for i in iterable:
    ...         yield len(i)
    >>> get_lengths(["spam", "eggs"])
    [4, 4]
    >>>
    >>> @gen_to_list(wrapper=tuple)
    ... def get_lengths_tuple(iterable):
    ...     for i in iterable:
    ...         yield len(i)
    >>> get_lengths_tuple(["foo", "bar"])
    (3, 3)

    :param fn: generator function to be converted list or touple
    :wrapper (str/tuple) wrapper:
    :return: list or tuple, depending on the wrapper input parameter
    :rtype: list or tuple
    '''
    def listify_return(fn):
        @functools.wraps(fn)
        def listify_helper(*args, **kw):
            return wrapper(fn(*args, **kw))
        return listify_helper
    if fn is None:
        return listify_return
    return listify_return(fn)


def find_type_from_dtype(namespace, prefix, dtype, transient=True):
    if dtype == str_type:
        if transient:
            postfix = 'string'
        else:
            postfix = 'string' # view not support atm
    else:
        postfix = str(dtype)
        if postfix == '>f8':
            postfix = 'float64'
        if dtype.kind == "M":
            postfix = "uint64"
        if dtype.kind == "m":
            postfix = "int64"
        # for object there is no non-native version
        if dtype.kind != 'O' and dtype.byteorder not in ["<", "=", "|"]:
            postfix += "_non_native"
    name = prefix + postfix
    if hasattr(namespace, name):
        return getattr(namespace, name)
    else:
        raise ValueError('Could not find a class (%s), seems %s is not supported' % (name, dtype))


def to_native_dtype(dtype):
    if dtype.byteorder not in "<=|":
        return dtype.newbyteorder()
    else:
        return dtype


def to_native_array(ar):
    if ar.dtype.byteorder not in "<=|":
        return ar.astype(to_native_dtype(ar.dtype))
    else:
        return ar


def extract_central_part(ar):
    return ar[(slice(2,-1), ) * ar.ndim]

def unmask_selection_mask(selection_mask):
    if np.ma.isMaskedArray(selection_mask):
        # if we are doing a selection on a masked array
        selection_mask, mask = selection_mask.data, np.ma.getmaskarray(selection_mask)
        # exclude the masked values
        selection_mask = selection_mask & ~mask
    return selection_mask


def upcast(dtype):
    if dtype.kind == "b":
        return np.dtype('int64')
    if dtype.kind == "i":
        return np.dtype('int64')
    if dtype.kind == "u":
        return np.dtype('uint64')
    if dtype.kind == "f":
        return np.dtype('float64')
    return dtype


def wrap_future_with_promise(future):
    from vaex.promise import Promise
    if isinstance(future, Promise):  # TODO: not so nice, sometimes we pass a promise
        return future
    promise = Promise()

    def callback(future):
        e = future.exception()
        if e:
            promise.reject(e)
        else:
            promise.fulfill(future.result())
    future.add_done_callback(callback)
    return promise


def required_dtype_for_max(N, signed=True):
    if signed:
        dtypes = [np.int8, np.int16, np.int32, np.int64]
    else:
        dtypes = [np.uint8, np.uint16, np.uint32, np.uint64]
    for dtype in dtypes:
        if N <= np.iinfo(dtype).max:
            return dtype
    else:
        raise ValueError(f'Cannot store a max value on {N} inside an uint64/int64')<|MERGE_RESOLUTION|>--- conflicted
+++ resolved
@@ -538,24 +538,7 @@
 
 def find_valid_name(name, used=[]):
     first, rest = name[0], name[1:]
-<<<<<<< HEAD
-    if not first.isidentifier():
-        if ('col_' + first).isidentifier():
-            first = 'col_' + first
-        else:
-            first = 'col_'
-    name = first
-    for char in rest:
-        # we test if it is an identifier with _ prefixed, since not every first character
-        # and following character are treated the same
-        # https://docs.python.org/3/reference/lexical_analysis.html#identifiers
-        if not ('_' + char).isidentifier():
-            name += '_'
-        else:
-            name += char
-=======
     name = re.sub("[^a-zA-Z_\u4E00-\u9FEF]", "_", first) + re.sub("[^a-zA-Z_0-9\u4E00-\u9FEF]", "_", rest)
->>>>>>> 0542a2f1
     if keyword.iskeyword(name):
         name += '_'
     if name in used:
