"""Conversion between different types of arrays"""
import numpy as np
import pyarrow as pa
import vaex.utils


supported_arrow_array_types = (pa.Array, pa.ChunkedArray)
supported_array_types = (np.ndarray, ) + supported_arrow_array_types

string_types = [pa.string(), pa.large_string()]


def filter(ar, boolean_mask):
    if isinstance(ar, supported_arrow_array_types):
        return ar.filter(pa.array(boolean_mask))
    else:
        return ar[boolean_mask]


def slice(ar, offset, length=None):
    if isinstance(ar, supported_arrow_array_types):
        return ar.slice(offset, length)
    else:
        if length is not None:
            return ar[offset:offset + length]
        else:
            return ar[offset:]


def concat(arrays):
    if len(arrays) == 1:
        return arrays[0]
    if any([isinstance(k, vaex.array_types.supported_arrow_array_types) for k in arrays]):
        return pa.chunked_array(arrays)
    else:
        ar = np.ma.concatenate(arrays)
        # avoid useless masks
        if ar.mask is False:
            ar = ar.data
        if ar.mask is np.False_:
            ar = ar.data
        return ar


def is_string_type(data_type):
    return not isinstance(data_type, np.dtype) and data_type in string_types


def is_string(ar):
    return isinstance(ar, supported_arrow_array_types) and is_string_type(ar.type)


def filter(ar, boolean_mask):
    if isinstance(ar, supported_arrow_array_types):
        return ar.filter(pa.array(boolean_mask))
    else:
        return ar[boolean_mask]


def same_type(type1, type2):
    try:
        return type1 == type2
    except TypeError:
        # numpy dtypes don't like to be compared
        return False


def tolist(ar):
    if isinstance(ar, supported_arrow_array_types):
        return ar.to_pylist()
    else:
        return ar.tolist()


def data_type(ar):
    if isinstance(ar, supported_arrow_array_types):
        return ar.type
    else:
        return ar.dtype


def to_numpy(x, strict=False):
    import vaex.arrow.convert
    import vaex.column
    if isinstance(x, vaex.column.ColumnStringArrow):
        if strict:
            return x.to_numpy()
        else:
            return x.to_arrow()
    elif isinstance(x, np.ndarray):
        return x
    elif isinstance(x, supported_arrow_array_types):
        if not strict and is_string(x):
            return x
        x = vaex.arrow.convert.column_from_arrow_array(x)
        return to_numpy(x, strict=strict)
    elif hasattr(x, "to_numpy"):
        x = x.to_numpy()
    return np.asanyarray(x)


def to_arrow(x, convert_to_native=True):
    if isinstance(x, supported_arrow_array_types):
        return x
    if convert_to_native and isinstance(x, np.ndarray):
        x = vaex.utils.to_native_array(x)
    return pa.array(x)


def to_xarray(x):
    import xarray
    return xarray.DataArray(to_numpy(x))


def convert(x, type, default_type="numpy"):
    import vaex.column
    if type == "numpy":
        if isinstance(x, (list, tuple)):
            return np.concatenate([convert(k, type) for k in x])
        else:
            return to_numpy(x, strict=True)
    if type == "numpy-arrow":  # used internally, numpy if possible, otherwise arrow
        return to_numpy(x, strict=False)
    elif type == "arrow":
        if isinstance(x, (list, tuple)):
            return pa.chunked_array([convert(k, type) for k in x])
        else:
            return to_arrow(x)
    elif type == "xarray":
        return to_xarray(x)
    elif type in ['list', 'python']:
        return convert(x, 'numpy').tolist()
    elif type is None:
        if isinstance(x, (list, tuple)):
            chunks = [convert(k, type) for k in x]
            if isinstance(chunks[0], (pa.Array, pa.ChunkedArray, vaex.column.ColumnStringArrow)):
                return convert(chunks, "arrow")
            elif isinstance(chunks[0], np.ndarray):
                return convert(chunks, "numpy")
            else:
                raise ValueError("Unknown type: %r" % chunks[0])
        else:
            # return convert(x, Nonedefault_type)
            return x
    else:
        raise ValueError("Unknown type: %r" % type)


def numpy_dtype(x, strict=False):
    assert not strict
    from . import column
    if isinstance(x, column.ColumnString):
        return x.dtype
    elif isinstance(x, np.ndarray):
        return x.dtype
    elif isinstance(x, supported_arrow_array_types):
        arrow_type = x.type
        if isinstance(arrow_type, pa.DictionaryType):
            # we're interested in the type of the dictionary or the indices?
            if isinstance(x, pa.ChunkedArray):
                # take the first dictionaryu
                x = x.chunks[0]
            return numpy_dtype(x.dictionary)
        if arrow_type in string_types:
            return arrow_type
        dtype = arrow_type.to_pandas_dtype()
        dtype = np.dtype(dtype)  # turn into instance
        return dtype
    else:
        raise TypeError("Cannot determine numpy dtype from: %r" % x)


def arrow_type(x):
    if isinstance(x, supported_arrow_array_types):
        return x.type
    else:
        return to_arrow(x[0:1]).type


def to_arrow_type(data_type):
    if isinstance(data_type, np.dtype):
        return arrow_type_from_numpy_dtype(data_type)
    else:
        return data_type


def to_numpy_type(data_type):
    if isinstance(data_type, np.dtype):
        return data_type
    else:
        return numpy_dtype_from_arrow_type(data_type)


def arrow_type_from_numpy_dtype(dtype):
    data = np.empty(1, dtype=dtype)
    return arrow_type(data)


def numpy_dtype_from_arrow_type(arrow_type):
    data = pa.array([], type=arrow_type)
    return numpy_dtype(data)


def type_promote(t1, t2):
    # when two ndarrays, we keep it like it
    if isinstance(t1, np.dtype) and isinstance(t2, np.dtype):
        return np.promote_types(t1, t2)
    # otherwise we go to arrow
    t1 = to_arrow_type(t1)
    t2 = to_arrow_type(t2)

    if pa.types.is_null(t1):
        return t2
    if pa.types.is_null(t2):
        return t1

    if t1 == t2:
        return t1


    # TODO: so far we only use this in in code that converts to arrow
    # if we want to support numpy, we have to check it types were numpy types
    is_numerics = [pa.types.is_floating, pa.types.is_integer]
    if any(test(t1) for test in is_numerics) and any(test(t2) for test in is_numerics):
        # leverage numpy for type promotion
        dtype1 = numpy_dtype_from_arrow_type(t1)
        dtype2 = numpy_dtype_from_arrow_type(t2)
        dtype = np.promote_types(dtype1, dtype2)
        return arrow_type_from_numpy_dtype(dtype)
    elif is_string_type(t1):
        return t1
    elif is_string_type(t2):
        return t2
    else:
        raise TypeError(f'Cannot promote {t1} and {t2} to a common type')

<<<<<<< HEAD
def upcast(type):
    if isinstance(type, np.dtype):
        if type.kind == "b":
            return np.dtype('int64')
        if type.kind == "i":
            return np.dtype('int64')
        if type.kind == "u":
            return np.dtype('uint64')
        if type.kind == "f":
            return np.dtype('float64')
    else:
        dtype = numpy_dtype_from_arrow_type(type)
        dtype = upcast(dtype)
        type = arrow_type_from_numpy_dtype(dtype)

    return type
=======

def arrow_reduce_large(arrow_array):
    if arrow_array.type == pa.large_string():
        return vaex.arrow.convert.large_string_to_string(arrow_array)
    return arrow_array
>>>>>>> ac3d9318
<|MERGE_RESOLUTION|>--- conflicted
+++ resolved
@@ -234,7 +234,7 @@
     else:
         raise TypeError(f'Cannot promote {t1} and {t2} to a common type')
 
-<<<<<<< HEAD
+
 def upcast(type):
     if isinstance(type, np.dtype):
         if type.kind == "b":
@@ -251,10 +251,9 @@
         type = arrow_type_from_numpy_dtype(dtype)
 
     return type
-=======
+
 
 def arrow_reduce_large(arrow_array):
     if arrow_array.type == pa.large_string():
         return vaex.arrow.convert.large_string_to_string(arrow_array)
-    return arrow_array
->>>>>>> ac3d9318
+    return arrow_array