import pytest
import numpy as np
from common import *
from random import random

def test_value_counts():
    ds = create_base_ds()

    assert len(ds.x.value_counts()) == 21
    assert len(ds.y.value_counts()) == 19

    assert len(ds.m.value_counts(dropmissing=True)) == 19
    assert len(ds.m.value_counts()) == 20

    assert len(ds.n.value_counts(dropna=False)) == 20
    assert len(ds.n.value_counts(dropna=True)) == 19

    assert len(ds.nm.value_counts(dropnan=True, dropmissing=True)) == 21-4
    assert len(ds.nm.value_counts(dropnan=True, dropmissing=False)) == 21-3
    assert len(ds.nm.value_counts(dropna=False, dropmissing=True)) == 21-3
    assert len(ds.nm.value_counts(dropna=False, dropmissing=False)) == 21-2

    assert len(ds.mi.value_counts(dropmissing=True)) == 21-2
    assert len(ds.mi.value_counts(dropmissing=False)) == 21-1

    v_counts_name = ds['name'].value_counts()
    v_counts_name_arrow = ds.name_arrow.value_counts()
    assert np.all(v_counts_name == v_counts_name_arrow)


def test_value_counts_object():
    ds = create_base_ds()
    assert len(ds.obj.value_counts(dropmissing=True)) == 17
    assert len(ds.obj.value_counts(dropmissing=False)) == 18


@pytest.mark.parametrize("dropna", [True, False])
def test_value_counts_with_pandas(ds_local, dropna):
    ds = ds_local
    df = ds.to_pandas_df()
    assert df.x.value_counts(dropna=dropna).values.tolist() == ds.x.value_counts(dropna=dropna).values.tolist()

def test_value_counts_simple():
    x = np.array([0, 1, 1, 2, 2, 2, np.nan])
    y = np.ma.array(x, mask=[True, True, False, False, False, False, False])
    s = np.array(list(map(str, x)))
    # print(s)
    ds = vaex.from_arrays(x=x, y=y, s=s)
    df = ds.to_pandas_df()

    assert ds.x.value_counts(dropna=True, ascending=True).values.tolist() == [1, 2, 3]
    assert ds.x.value_counts(dropna=False, ascending=True).values.tolist() == [1, 1, 2, 3]

    # print(ds.s.value_counts(dropna=True, ascending=True))
    assert set(ds.s.value_counts(dropna=True, ascending=True).index.tolist()) == {'0.0', 'nan', '1.0', '2.0'}
    assert set(ds.s.value_counts(dropna=True, ascending=True).values.tolist()) == {1, 1.0, 2, 3}

    assert set(ds.y.value_counts(dropna=True, ascending=True).index.tolist()) == {1, 2}
    assert set(ds.y.value_counts(dropna=True, ascending=True).values.tolist()) == {1, 3}
    # nan comparison with == never works
    # assert ds.y.value_counts(dropna=False, ascending=True).index.tolist() == [1, np.nan, None, 2]
    assert ds.y.value_counts(dropna=False, dropmissing=True, ascending=True).values.tolist()  == [1, 1, 3]
    assert ds.y.value_counts(dropna=False, dropmissing=False, ascending=True).values.tolist() == [2, 1, 1, 3]
    # assert ds.y.value_counts(dropna=False, ascending=True).index.tolist() == ['2', 'missing', '1']

    assert set(df.x.value_counts(dropna=False).values.tolist()) == set(ds.x.value_counts(dropna=False).values.tolist())
    assert set(df.x.value_counts(dropna=True).values.tolist()) == set(ds.x.value_counts(dropna=True).values.tolist())

    # do we want the index to be the same?
    # assert df.y.value_counts(dropna=False).index.tolist() == ds.y.value_counts(dropna=False).index.tolist()
    # assert df.y.value_counts(dropna=False).values.tolist() == ds.y.value_counts(dropna=False).values.tolist()
    # assert df.y.value_counts(dropna=True).values.tolist() == ds.y.value_counts(dropna=True).values.tolist()

def test_value_counts_object_missing():
    # Create sample data
    x = np.array([None, 'A', 'B', -1, 0, 2, '', '', None, None, None, np.nan, np.nan])
    df = vaex.from_arrays(x=x)
    # assert correct number of elements found
    assert len(df.x.value_counts(dropnan=False, dropmissing=False)) == 8
    assert len(df.x.value_counts(dropnan=True, dropmissing=True)) == 6


def test_value_counts_masked_str():
    x = np.ma.MaskedArray(data=['A'  , 'A' , 'A'  , 'B'  , 'B' , 'B' , ''   , ''  , ''  ],
                          mask=[False, True, False, False, True, True, False, True, False])
    df = vaex.from_arrays(x=x)

    value_counts = df.x.value_counts()
    assert len(value_counts) == 4
    assert value_counts['A'] == 2
    assert value_counts['B'] == 1
    assert value_counts[''] == 2
    assert value_counts['missing'] == 4

    value_counts = df.x.value_counts(dropmissing=True)
    assert len(value_counts) == 3
    assert value_counts['A'] == 2
    assert value_counts['B'] == 1
    assert value_counts[''] == 2

    value_counts = df.x.value_counts(dropna=True)
    assert len(value_counts) == 3
    assert value_counts['A'] == 2
    assert value_counts['B'] == 1
    assert value_counts[''] == 2


def test_value_counts_add_strings():
    x = ['car', 'car', 'boat']
    y = ['red', 'red', 'blue']
    df = vaex.from_arrays(x=x, y=y)
    df['z'] = df.x + '-' + df.y

    value_counts = df.z.value_counts()
    assert list(value_counts.index) == ['car-red', 'boat-blue']
    assert value_counts.values.tolist() == [2, 1]


def test_value_counts_list(df_types):
    df = df_types
    vc = df.string_list.value_counts()
    assert vc['aap'] == 2
    assert vc['mies'] == 1

    vc = df.int_list.value_counts()
    assert vc[1] == 2
    assert vc[2] == 1

<<<<<<< HEAD
def test_value_counts_small_chunk_size(buffer_size):
    df = vaex.datasets.iris()
    with buffer_size(df, 3):
        result = df[df.petal_width > 1].class_.value_counts()
        assert result.tolist() == [50, 43]
=======

def test_value_counts_chunked_array():
    df = vaex.from_arrays(
        id=list(range(1000)),
        text=[f"some text here {random()} text {random()} text {random()}" for _ in range(1000)]
    )
    x = df.text.values
    df["text"] = pa.chunked_array([x[:100], x[100:500], x[500:]])
    res = df.text.str.split(" ").value_counts()
    assert list(res.items())[0] == ('text', 3000)
>>>>>>> da58927f
<|MERGE_RESOLUTION|>--- conflicted
+++ resolved
@@ -126,13 +126,11 @@
     assert vc[1] == 2
     assert vc[2] == 1
 
-<<<<<<< HEAD
 def test_value_counts_small_chunk_size(buffer_size):
     df = vaex.datasets.iris()
     with buffer_size(df, 3):
         result = df[df.petal_width > 1].class_.value_counts()
         assert result.tolist() == [50, 43]
-=======
 
 def test_value_counts_chunked_array():
     df = vaex.from_arrays(
@@ -142,5 +140,4 @@
     x = df.text.values
     df["text"] = pa.chunked_array([x[:100], x[100:500], x[500:]])
     res = df.text.str.split(" ").value_counts()
-    assert list(res.items())[0] == ('text', 3000)
->>>>>>> da58927f
+    assert list(res.items())[0] == ('text', 3000)