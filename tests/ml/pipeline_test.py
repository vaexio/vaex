--- conflicted
+++ resolved
@@ -4,10 +4,7 @@
 import vaex.ml
 import vaex.ml.datasets
 from sklearn.linear_model import LogisticRegression
-<<<<<<< HEAD
 from vaex.dataframe import DataFrame
-=======
->>>>>>> 20f6fb9a
 from vaex.ml.pipeline import Pipeline
 from vaex.ml.sklearn import SKLearnPredictor
 
@@ -18,22 +15,14 @@
     train, test = vaex.ml.datasets.load_iris().split_random(0.5)
     pca = vaex.ml.PCA(features=features, n_components=2)
     train = pca.fit_transform(train)
-<<<<<<< HEAD
-    pipeline = train.pipeline(train)  # default way
-=======
     pipeline = train.pipeline(train)
->>>>>>> 20f6fb9a
     transformed = pipeline.transform(test)
     assert 'PCA_0' in transformed
     assert 'PCA_1' in transformed
 
     path = tempfile.mktemp('.json')
     pipeline.save(path)
-<<<<<<< HEAD
-    pipeline = Pipeline.from_file(path)
-=======
     pipeline = vaex.ml.pipeline.from_file(path)
->>>>>>> 20f6fb9a
 
     transformed = pipeline.transform(test)
     assert 'PCA_0' in transformed
@@ -64,11 +53,7 @@
     assert all(pipeline.predict(test) == model.predict(test))
 
 
-<<<<<<< HEAD
-def test_pipeline_transform():
-=======
 def test_pipeline_predict():
->>>>>>> 20f6fb9a
     train, test = vaex.ml.datasets.load_iris().split_random(0.8)
     train = train[train.class_ != 2]
     model = SKLearnPredictor(model=LogisticRegression(), features=features, target='class_')
@@ -153,7 +138,6 @@
     assert 'response' in transformed
 
 
-<<<<<<< HEAD
 def test_pipeline_infer():
     df = vaex.ml.datasets.load_iris()
     pdf = df.to_pandas_df()
@@ -162,8 +146,4 @@
     assert isinstance(Pipeline.infer(pdf), DataFrame)
     assert isinstance(Pipeline.infer(pdf.to_dict()), DataFrame)
     assert isinstance(Pipeline.infer(pdf.to_json()), DataFrame)
-    assert isinstance(Pipeline.infer(pdf.iloc[0].to_dict()), DataFrame)  # single query {key:value}
-=======
-def test_pipeline_fit_transform():
-    pass
->>>>>>> 20f6fb9a
+    assert isinstance(Pipeline.infer(pdf.iloc[0].to_dict()), DataFrame)  # single query {key:value}