--- conflicted
+++ resolved
@@ -105,7 +105,6 @@
         assert set(df.x.unique()) == {0, 1, 2}
         assert df.x.nunique() == 3
 
-<<<<<<< HEAD
     if future:
         df = df[df.x.isin(['b', 'c'])]
         assert df.x.dtype == str
@@ -116,7 +115,7 @@
         assert df.x.dtype == int
         assert set(df.x.unique()) == {1, 2}
         assert df.x.nunique() == 2
-=======
+
 
 def test_unique_datetime_timedelta():
     x = [1, 2, 3, 1, 1]
@@ -163,5 +162,4 @@
     with pytest.raises(vaex.RowLimitException, match='.*Resulting hash_map_unique.*'):
         df.x.nunique(limit=11)
     assert df.x.nunique(limit=11, limit_raise=False) == 11
-    df.x.nunique(limit=100)
->>>>>>> 1039f80a
+    df.x.nunique(limit=100)