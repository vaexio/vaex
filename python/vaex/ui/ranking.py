import itertools

import numpy as np
from pyjavaproperties import Properties

from vaex.ui.qt import *
import vaex.dataset
import vaex.ui.plot_windows
import vaex.logging as logging
import vaex.ui.qt as dialogs
import vaex.execution
logger = logging.getLogger("vaex.ranking")


def unique_column_names(dataset):
	return list(set(dataset.column_names) | set(dataset.virtual_columns.keys()))

from matplotlib.backends.backend_qt4agg import FigureCanvasQTAgg as FigureCanvas
from matplotlib.backends.backend_qt4agg import NavigationToolbar2QTAgg as NavigationToolbar
import matplotlib.pyplot as plt
import scipy.stats

testing = False

class PlotDialog(QtGui.QDialog):
	def __init__(self, parent, width=5, height=4, dpi=100, **options):
		super(PlotDialog, self).__init__()
		self.parent_widget = parent
		self.figure = plt.figure()
		self.canvas = FigureCanvas(self.figure)
		self.toolbar = NavigationToolbar(self.canvas, self)

		self.layout = QtGui.QVBoxLayout()
		self.layout.addWidget(self.toolbar)
		self.layout.addWidget(self.canvas)
		self.setLayout(self.layout)
		self.figure.canvas.mpl_connect('motion_notify_event', self._on_mouse_motion)
		self.figure.canvas.mpl_connect('button_press_event', self._on_mouse_button)

		#self.plot()

	def _on_mouse_motion(self, event):
		if event.xdata != None and event.ydata != None:
			self.on_mouse_motion(event)

	def _on_mouse_button(self, event):
		if event.xdata != None and event.ydata != None:
			self.on_mouse_button(event)

	def on_mouse_button(self, event):
		pass
	def on_mouse_motion(self, event):
		label, x, y = self.get_tooltip(event)
		self.set_tooltip(x, y, label)

	def set_tooltip(self, x, y, label):
		y = self.canvas.height() - 1 - y
		print(("motion", label, x, y))
		if label:
			print(("self.canvas.x/y()", self.canvas.geometry().x(), self.canvas.geometry().y()))
			print(("self.pos.x/y()", self.canvas.pos().x() + self.pos().x(), self.canvas.pos().y() + self.pos().y()))
			point = QtCore.QPoint(x + self.canvas.x() + self.pos().x(), y + self.canvas.y() + self.pos().y())
			QtGui.QToolTip.showText(point, label)

	def plot(self):
		pass

class RankPlot(PlotDialog):
	def __init__(self, parent, table):
		super(RankPlot, self).__init__(parent)
		self.table = table

		self.button_update_data = QtGui.QPushButton('Update data')
		self.button_update_data.clicked.connect(self.update_data)
		self.layout.addWidget(self.button_update_data)

		grid_layout = QtGui.QGridLayout()
		grid_layout.setColumnStretch(2, 1)
		grid_layout.setAlignment(QtCore.Qt.AlignTop)
		grid_layout.setSpacing(0)
		grid_layout.setContentsMargins(0,0,0,0)
		self.layout.addLayout(grid_layout)

		row = 0
		self.options = ["mutual_information", "rank(mutual_information)", "correlation_coefficient", "rank(correlation_coefficient)", "abs(correlation_coefficient)", "rank(abs(correlation_coefficient))"]
		self.expression_x = "mutual_information"
		self.expression_y = "correlation_coefficient"
		self.codeline_x = Codeline(self, "x", self.options,
								   getter=attrgetter(self, "expression_x"),
								   setter=attrsetter(self, "expression_x"),
								   update=self.plot)
		self.codeline_y = Codeline(self, "y", self.options,
								   getter=attrgetter(self, "expression_y"),
								   setter=attrsetter(self, "expression_y"),
								   update=self.plot)
		row = self.codeline_x.add_to_grid_layout(row, grid_layout)
		row = self.codeline_y.add_to_grid_layout(row, grid_layout)


		self.axes = self.figure.add_subplot(111)
		if 0:
			def onpick(event):
				thisline = event.artist
				xdata = thisline.get_xdata()
				ydata = thisline.get_ydata()
				index = event.ind
				print((index, xdata[index], ydata[index], self.pairs[index]))
				self.table.select_pair(self.pairs[index])
			self.figure.canvas.mpl_connect('pick_event', onpick)

		self.update_data()
		self.plot()

	def on_mouse_button(self, event):
		min_distance_index, x, y = self.find_nearest(event)
		print(("click", x, y))
		self.table.select_pair(self.pairs[min_distance_index])
		def update_tooltip():
			label, x, y = self.get_tooltip(event)
			self.set_tooltip(x, y, label)
		QtCore.QTimer.singleShot(100, update_tooltip)

	def find_nearest(self, event):
		transform = event.inaxes.transData.transform
		xy = transform(list(zip(self.x, self.y)))
		#print xy
		x, y = xy.T
		print(("event.x/y", event.x, event.y))
		distances = np.sqrt((x-event.x)**2 + (y-event.y)**2)
		min_distance_index = np.argmin(distances)
		return min_distance_index, x[min_distance_index], y[min_distance_index]

	def get_tooltip(self, event):
		min_distance_index, x, y = self.find_nearest(event)
		label = "-".join(self.pairs[min_distance_index])
		return label, x, y

	def update_data(self):
		self.variables = {}
		self.pairs = pairs = self.table.getSelected()
		mi = [self.table.qualities[pair] for pair in pairs]
		corr = [self.table.correlation_map[pair] for pair in pairs]
		self.variables["mutual_information"] = np.array(mi)
		self.variables["correlation_coefficient"] = np.array(corr)


	def plot(self):
		scope = {}
		scope.update(np.__dict__)
		scope.update(self.variables)
		scope["rank"] = scipy.stats.rankdata
		self.x = x = eval(self.expression_x, scope)
		self.y = y = eval(self.expression_y, scope)
		self.axes.cla()
		self.axes.plot(x, y, '.', picker=5)
		self.canvas.draw()



class ____RankingTableModel(QtCore.QAbstractTableModel):
	def __init__(self, dataset, dim=1, parent=None, *args): 
		QtCore.QAbstractTableModel.__init__(self, parent, *args) 
		self.dataset = dataset


		self.pairs = list(itertools.combinations(unique_column_names(self.dataset), dim))
		self.ranking = [None for pair in self.pairs]
		self.headers = ["subspace", "Mutual information", "MI ranking", "correlation", "MI ranking", 'selected']
		self.indices = list(range(len(self.pairs)))
	
	def rowCount(self, parent): 
		return len(self.pairs)

	def columnCount(self, parent): 
		return len(self.headers)

	def data(self, index, role): 
		if not index.isValid(): 
			return None
		elif role != QtCore.Qt.DisplayRole: 
			return None
		column = index.column()
		index = self.indices[index.row()] # use sorted index
		if column == 0:
			return "-vs".join(self.pairs[index])
		if column == 1:
			rank = self.ranking[index]
			return "" if rank is None else str(rank)
		if column == 2:
			rank = self.ranking[index]
			return False if random.random() < 0.5 else True

	def headerData(self, index, orientation, role):
		if orientation == QtCore.Qt.Horizontal and role == QtCore.Qt.DisplayRole:
			return self.headers[index]
		if orientation == QtCore.Qt.Vertical and role == QtCore.Qt.DisplayRole:
			return str(index+1)
		return None

	def sort(self, Ncol, order):
		"""Sort table by given column number.
		"""
		self.emit(QtCore.SIGNAL("layoutAboutToBeChanged()"))
		if Ncol == 0:
			print("by name")
			# get indices, sorted by pair name
			sortlist = list(zip(self.pairs, list(range(len(self.pairs)))))
			print(sortlist)
			sortlist.sort(key=operator.itemgetter(0))
			print(sortlist)
			self.indices = list(map(operator.itemgetter(1), sortlist))
			print((self.indices))
		if Ncol == 1:
			# get indices, sorted by ranking, or no sorting
			if None not in self.ranking:
				sortlist = list(zip(self.ranking, list(range(len(self.pairs)))))
				sortlist.sort(key=operator.itemgetter(0))
				self.indices = list(map(operator.itemgetter(1), sortlist))
			else:
				self.indices = list(range(len(self.pairs)))
			print((self.indices))
		if order == QtCore.Qt.DescendingOrder:
			self.indices.reverse()
		print((self.indices))
		self.emit(QtCore.SIGNAL("layoutChanged()"))

class SubspaceTable(QtGui.QTableWidget):
	def __init__(self, dialog, parent, mainPanel, dataset, pairs, dim, properties):
		self.dialog = dialog
		self.dim = dim
		if dim == 1:
			self.headers = ['', 'space', "min", "max", 'plot']
		else:
			self.headers = ['', 'space', "Mutual information", "Correlation", 'plot']
		self.properties = properties
		self.qualities = {}
		self.correlation_map = {}
		if testing:
			self.qualities = {key: np.random.random() for key in pairs}
			self.correlation_map = {key: np.random.normal() for key in pairs}

		#print ", ".join([""+("-".join(pair))+"" for pair in pairs])
		self.dataset = dataset
		self.filter_terms = []
		self.mainPanel = mainPanel
		self.pairs = list(pairs) #list(itertools.combinations(self.dataset.column_names, dim))
		QtGui.QTableWidget.__init__(self, len(self.pairs), len(self.headers), parent)
		self.setSelectionBehavior(QtGui.QAbstractItemView.SelectRows);
		self.filter_mask = np.array([True for pair in pairs])
		self.selected_dict = {pair:self.properties.get(".".join(pair) + ".use", "True") == "True" for pair in pairs}
		#self.tableModel = RankingTableModel(self.dataset, dim, parent)
		#self.setModel(self.tableModel)
		#self.sortByColumn(0, QtCore.Qt.AscendingOrder)
		#self.setSortingEnabled(True)
		#self.pair_to_item = {}
		self.defaultFlags = QtCore.Qt.ItemIsSelectable|QtCore.Qt.ItemIsEnabled|QtCore.Qt.ItemIsEditable
		#print self.properties._props
		if 1:
			#self.ranking = [None for pair in self.pairs]
			self.dim = dim
			self.setHorizontalHeaderLabels(self.headers)
			#self.setVerticalHeaderLabels(map(str, range(len(self.pairs))))
			self.fill_table()
			self.setSortingEnabled(True)
		self.queue_fill_table = vaex.ui.plot_windows.Queue("fill table", 200, self.fill_table)

	def pair_to_text(self, pair):
		return " ".join(map(str, pair))

	def select_pair(self, pair):
		#self.setSortingEnabled(False)
		index = self.pairs.index(pair)
		for i in range(self.rowCount()):
			item = self.item(i, 1)
			print((item.text(), self.pair_to_text(pair)))
			if item.text() == self.pair_to_text(pair):
				self.selectRow(i)
		#print index, self.visualRow(index)
		#self.selectRow(self.visualRow(index))
		#self.setSortingEnabled(True)


	def fill_table(self):
		# bug in qt? http://stackoverflow.com/questions/7960505/strange-qtablewidget-behavior-not-all-cells-populated-after-sorting-followed-b
		# fix: disable sorting, then enable again
		self.setSortingEnabled(False)
		self.checkboxes = []
		self.buttons = []
		pairs = [pair for pair, display in zip(self.pairs, self.filter_mask) if display]
		self.setRowCount(len(pairs))
		self.setVerticalHeaderLabels(list(map(str, list(range(len(pairs))))))
		for i in range(len(pairs)):
			pair = pairs[i]
			text = self.pair_to_text(pair)
			item = QtGui.QTableWidgetItem(text)
			self.setItem(i, 1, item)
			item.setFlags(self.defaultFlags)
			#item = QtGui.QTableWidgetItem()
			#item.setData(QtCore.Qt.DisplayRole, QtCore.QVariant(True))
			#item.setFlags(QtCore.Qt.ItemIsEditable | QtCore.Qt.ItemIsUserCheckable)
			checkbox = QtGui.QCheckBox(self)
			use_key = ".".join(map(str, pair)) + ".use"
			#if self.dim == 1 and use_key in self.properties._props:
			#	#print use_key, eval(self.properties[use_key])
			#	checkbox.setCheckState(QtCore.Qt.Checked if eval(self.properties[use_key]) else QtCore.Qt.Unchecked)
			#else:
			#	checkbox.setCheckState(QtCore.Qt.Checked)
			print(("fill", pair, self.selected_dict[pair]))
			checkbox.setCheckState(QtCore.Qt.Checked if self.selected_dict[pair] else QtCore.Qt.Unchecked)
			self.checkboxes.append(checkbox)
			self.setCellWidget(i, 0, checkbox)
			def stateChanged(state, pair=pair):
				self.selected_dict[pair] = state == QtCore.Qt.Checked
				print(("set", pair, "to", self.selected_dict[pair]))
			checkbox.stateChanged.connect(stateChanged)

			if self.dim == 1:
				button = QtGui.QPushButton("plot: " + text, self)
				def plot(_ignore=None, pair=pair):
					ranges = [self.dialog.range_map[k] for k in pair]
					self.mainPanel.histogram(*pair, ranges=ranges)
				button.clicked.connect(plot)
				self.setCellWidget(i, 4, button)

				min_key = pair[0]+".min"
				max_key = pair[0]+".max"
				if 1:
					#print "test", min_key
					if min_key in self.properties._props:
						item = QtGui.QTableWidgetItem()#"%s"  % quality)
						value = self.properties[min_key]
						#print "it is in... and value =", value
						item.setText("%s"  % value)
						item.setData(QtCore.Qt.DisplayRole, float(value))
						item.setFlags(self.defaultFlags)
						self.setItem(i, 2, item)

					if max_key in self.properties._props:
						value = self.properties[max_key]
						item = QtGui.QTableWidgetItem()#"%s"  % quality)
						item.setText("%s"  % value)
						item.setData(QtCore.Qt.DisplayRole, float(value))
						item.setFlags(self.defaultFlags)
						self.setItem(i, 3, item)
			else:
				#print "quality", quality, qualities
				#row = self.pairs.index(pair)
				quality = self.qualities.get(pair)
				if quality is not None:
					item = QtGui.QTableWidgetItem()#"%s"  % quality)
					item.setText("%s"  % quality)
					item.setData(QtCore.Qt.DisplayRole, float(quality))
					item.setFlags(self.defaultFlags)
					self.setItem(i, 2, item)
				correlation = self.correlation_map.get(pair)
				if correlation is not None:
					item = QtGui.QTableWidgetItem()#"%s"  % quality)
					item.setText("%s"  % correlation)
					item.setData(QtCore.Qt.DisplayRole, float(correlation))
					item.setFlags(self.defaultFlags)
					self.setItem(i, 3, item)


			if self.dim == 2:
				button = QtGui.QPushButton("plot: " + text, self)
				def plot(_ignore=None, pair=pair):
					ranges = [self.dialog.range_map[k] for k in pair]
					self.mainPanel.plotxy(*pair, ranges=ranges)
				button.clicked.connect(
					plot)
				self.setCellWidget(i, 4, button)
				self.buttons.append(button) # keep ref count
			if self.dim == 3:
				button = QtGui.QPushButton("plot: " + text, self)
				def plot(_ignore=None, pair=pair):
					ranges = [self.dialog.range_map[k] for k in pair]
					self.mainPanel.plotxyz(*pair, ranges=ranges)
				button.clicked.connect(plot)
				self.setCellWidget(i, 4, button)
				self.buttons.append(button) # keep ref count
			#self.setItem(i, 1, item)
		self.setSortingEnabled(True)

	def getSelected(self):
		selection = [checkbox.checkState() == QtCore.Qt.Checked for checkbox in self.checkboxes]
		selected_pairs = [pair for pair, selected in zip(self.pairs, selection) if selected]
		return selected_pairs
		
	def setQualities(self, pairs, qualities):
		self.qualities = {}
		for quality, pair in zip(qualities, pairs):
			self.qualities[pair] = quality
			#item = self.pair_to_item[pair]
			#print "quality", quality, qualities
			#row = self.pairs.index(pair)
			#item = QtGui.QTableWidgetItem()#"%s"  % quality)
			#item.setText("%s"  % quality)
			#item.setData(QtCore.Qt.DisplayRole, float(quality))
			#item.setFlags(self.defaultFlags)
			#self.setItem(row, 2, item)
		self.fill_table()

	def set_correlations(self, correlation_map):
		self.correlation_map = dict(correlation_map)
		self.fill_table()

	def get_range(self, pair):
		index = self.pairs.index(pair)
		mi = self.item(index, 2)
		ma = self.item(index, 3)
		#print pair, mi, ma
		mi = None if mi is None else float(mi.data(QtCore.Qt.DisplayRole))
		ma = None if ma is None else float(ma.data(QtCore.Qt.DisplayRole))
		#print "->", pair, mi, ma
		return mi, ma

	def setRanges(self, pairs, ranges):
		for (mi, ma), pair in zip(ranges, pairs):
			#item = self.pair_to_item[pair]
			row = self.pairs.index(pair)
			item = QtGui.QTableWidgetItem()#"%s"  % quality)
			item.setText("%s"  % mi)
			item.setData(QtCore.Qt.DisplayRole, float(mi))
			item.setFlags(self.defaultFlags)
			self.setItem(row, 2, item)
			item = QtGui.QTableWidgetItem()#"%s"  % quality)
			item.setText("%s"  % ma)
			item.setData(QtCore.Qt.DisplayRole, float(ma))
			item.setFlags(self.defaultFlags)
			self.setItem(row, 3, item)
			

	def deselect(self, pair):
		index = self.pairs.index(pair)
		print(("deselect", pair, index))
		checkbox = self.checkboxes[index]
		checkbox.setCheckState(QtCore.Qt.Unchecked)
		
	def select(self, pair):
		index = self.pairs.index(pair)
		print(("deselect", pair, index))
		checkbox = self.checkboxes[index]
		checkbox.setCheckState(QtCore.Qt.Checked)

	def setPairs(self, pairs):
		#selection = [checkbox.checkState() == QtCore.Qt.Checked for checkbox in self.checkboxes]
		#non_selected_pairs = [pair for pair, selected in zip(self.pairs, selection) if not selected]

		self.pairs = list(pairs)
		for pair in self.pairs:
			if pair not in self.selected_dict:
				self.selected_dict[pair] = self.properties.get(".".join(pair) + ".use", "True")
		self.filter_mask = np.array([True for pair in pairs])
		self.fill_table()
		#self.checkboxes = []
		#self.setRowCount(len(self.pairs))
		#self.setVerticalHeaderLabels(map(str, range(len(self.pairs))))
		#for i in range(len(self.pairs)):
			#text = " ".join(map(str, self.pairs[i]))
			#print text
			#item = QtGui.QTableWidgetItem(text)
			#item.setFlags(self.defaultFlags)
			#self.setItem(i, 1, item)
			#checkbox = self.checkboxes[i] #QtGui.QCheckBox(self)
			#if not (self.pairs[i] in non_selected_pairs):
			#	checkbox.setCheckState(QtCore.Qt.Checked)
			#self.checkboxes.append(checkbox)
			#self.setCellWidget(i, 0, checkbox)
		#print self.checkboxes

	def set_filter_terms(self, filter_terms):
		def filter(pair):
			found = True
			for filter_term in filter_terms:
				found_term = False
				for expression in pair:
					found_term = found_term or filter_term.lower() in expression.lower()
				found = found and found_term
			return found

		self.filter_terms = filter_terms
		self.filter_mask = np.array([list(filter(pair)) for pair in self.pairs])
		self.queue_fill_table()
		#self.fill_table()

import functools

def joinpairs(pairs1d, pairsNd):
	previous = []
	for pair1d in pairs1d:
		subspacename = pair1d[0] # tuple only has one element
		for pairNd in pairsNd:
			if subspacename not in pairNd:
				pair = pair1d + pairNd
				if sorted(pair) not in previous:
					previous.append(sorted(pair))
					#print previous
					yield pair

class RankDialog(QtGui.QDialog):
	def __init__(self, dataset, parent, mainPanel, **options):
		super(RankDialog, self).__init__(parent)
		self.dataset = dataset
		self.mainPanel = mainPanel
		self.range_map = {}


		#print "options", options
		self.properties = Properties()
		self.properties_path = os.path.splitext(self.dataset.path)[0] + ".properties"
		self.properties_path = options.get("file", self.properties_path)
		if os.path.exists(self.properties_path):
			self.properties.load(open(self.properties_path))
		else:
			pass
			#if not os.access(properties_path, os.W_OK):
			#	dialog_error(self, "File access", "Cannot write to %r, so cannot save options" % properties_path)



		
		self.tabs = QtGui.QTabWidget(self)
		
		self.tab1d = QtGui.QWidget(self.tabs)
		self.table1d = SubspaceTable(self, self.tab1d, mainPanel, self.dataset,  list(itertools.combinations(unique_column_names(self.dataset), 1)),  1, self.properties)
		
		self.subspaceTables = {}
		self.subspaceTabs = {}
		self.subspaceTables[1] = self.table1d
		self.subspaceTabs[1] = self.tab1d
		
		def onclick(dim=2):
			pairs1d = self.subspaceTables[1].getSelected()
			pairsprevd = self.subspaceTables[dim-1].getSelected()
			#print pairs1d
			#print pairsprevd
			newpairs = list(joinpairs(pairs1d, pairsprevd))
			print(("newpairs", newpairs))
			if dim not in self.subspaceTables:
				self.tabNd = QtGui.QWidget(self.tabs)
				self.tableNd = SubspaceTable(self, self.tabNd, self.mainPanel, self.dataset, newpairs, dim, self.properties)
				self.tabNdlayout = QtGui.QVBoxLayout(self)
				self.tabNdButtonLayout = QtGui.QHBoxLayout(self)
				self.subspaceNd = QtGui.QPushButton("Create %dd subspaces" % (dim+1), self.tab1d)
				self.plotNd = QtGui.QPushButton("Rank plot")
				self.exportNd = QtGui.QPushButton("Export ranking")
				if dim == len(self.dataset.column_names):
					self.subspaceNd.setDisabled(True)

				self.menu_calculate = QtGui.QMenu()
				self.button_calculate = QtGui.QToolButton()
				self.button_calculate.setText("Calculate")
				self.button_calculate.setPopupMode(QtGui.QToolButton.InstantPopup)
				#self.button_get_ranges.setToolButtonStyle(QtCore.Qt.ToolButtonTextUnderIcon)
				self.button_calculate.setMenu(self.menu_calculate)

				self.tabNdButtonLayout.addWidget(self.subspaceNd)
				self.tabNdButtonLayout.addWidget(self.button_calculate)
				#self.tabNdButtonLayout.addWidget(self.miNd)
				#self.tabNdButtonLayout.addWidget(self.correlationNd)
				self.tabNdButtonLayout.addWidget(self.exportNd)
				self.tabNdButtonLayout.addWidget(self.plotNd)
				self.tabNdlayout.addLayout(self.tabNdButtonLayout)
				self.subspaceNd.clicked.connect(functools.partial(onclick, dim=dim+1))
				self.exportNd.clicked.connect(functools.partial(self.export, table=self.tableNd))
				self.plotNd.clicked.connect(functools.partial(self.rank_plot, table=self.tableNd))


				self.action_calculate_mi = QtGui.QAction("Calculate mutual information", self)
				self.action_calculate_correlation = QtGui.QAction("Calculate correlation", self)
				self.action_calculate_mi.triggered.connect(functools.partial(self.rankSubspaces, table=self.tableNd))
				self.action_calculate_correlation.triggered.connect(functools.partial(self.calculate_correlation, table=self.tableNd))
				self.menu_calculate.addAction(self.action_calculate_mi)
				self.menu_calculate.addAction(self.action_calculate_correlation)


				self.action_calculate_rank_correlation_MI_corr_kendall = QtGui.QAction("MI - correlation", self)
				self.action_calculate_rank_correlation_MI_abs_corr_kendall = QtGui.QAction("MI - abs(correlation)", self)

				self.action_calculate_rank_correlation_MI_corr_spearman = QtGui.QAction("MI - correlation", self)
				self.action_calculate_rank_correlation_MI_abs_corr_spearman = QtGui.QAction("MI - abs(correlation)", self)

				self.menu_correlation_kendall = self.menu_calculate.addMenu("Kendall's rank correlation")
				self.menu_correlation_spearman = self.menu_calculate.addMenu("Spearman's rank correlation")
				self.menu_correlation_kendall.setEnabled(False)
				self.menu_correlation_spearman.setEnabled(False)

				self.menu_correlation_kendall.addAction(self.action_calculate_rank_correlation_MI_corr_kendall)
				self.menu_correlation_kendall.addAction(self.action_calculate_rank_correlation_MI_abs_corr_kendall)

				self.menu_correlation_spearman.addAction(self.action_calculate_rank_correlation_MI_corr_spearman)
				self.menu_correlation_spearman.addAction(self.action_calculate_rank_correlation_MI_abs_corr_spearman)

				self.action_calculate_rank_correlation_MI_corr_kendall.triggered.connect(functools.partial(self.calculate_rank_correlation_kendall, table=self.tableNd))
				self.action_calculate_rank_correlation_MI_abs_corr_kendall.triggered.connect(functools.partial(self.calculate_rank_correlation_kendall, table=self.tableNd, absolute=True))

				self.action_calculate_rank_correlation_MI_corr_spearman.triggered.connect(functools.partial(self.calculate_rank_correlation_spearman, table=self.tableNd))
				self.action_calculate_rank_correlation_MI_abs_corr_spearman.triggered.connect(functools.partial(self.calculate_rank_correlation_spearman, table=self.tableNd, absolute=True))



				def func(index, name=""):
					print((name, index.row(), index.column()))
				self.tableNd.pressed.connect(functools.partial(func, name="pressed"))
				self.tableNd.entered.connect(functools.partial(func, name="entered"))
				self.tableNd.clicked.connect(functools.partial(func, name="clicked"))
				self.tableNd.activated.connect(functools.partial(func, name="activated"))
				def func(index, previous, name=""):
					print((name, index.row(), index.column(), previous.row(), previous.column()))
				self.selectionModel = self.tableNd.selectionModel()
				self.selectionModel.currentChanged.connect(functools.partial(func, name="currentChanged"))
				
				self.filter_Nd_line_edit = QtGui.QLineEdit(self)
				self.filter_Nd_line_edit.setPlaceholderText("Enter space seperated search terms")
				self.filter_Nd_line_edit.textEdited.connect(functools.partial(self.onFilter, table=self.tableNd))
				self.tabNdlayout.addWidget(self.filter_Nd_line_edit)

				self.tabNdlayout.addWidget(self.tableNd)
				#self.tab1dlayout.addWidget(self.rankButton)
				#self.setCentralWidget(self.splitter)
				self.tabNd.setLayout(self.tabNdlayout)
				self.subspaceTables[dim] = self.tableNd
				self.subspaceTabs[dim] = self.tabNd
				
				self.tabs.addTab(self.tabNd, "%dd" % dim)
				self.tabs.setCurrentWidget(self.tabNd)
			else:
				self.subspaceTables[dim].setPairs(newpairs)
				self.tabs.setCurrentWidget(self.subspaceTabs[dim])

		self.subspace2d = QtGui.QPushButton("create 2d subspaces", self.tab1d)
		self.subspace2d.clicked.connect(functools.partial(onclick, dim=2))

		self.get_ranges_menu = QtGui.QMenu()
		self.button_get_ranges = QtGui.QToolButton()
		self.button_get_ranges.setText("calculate min/max")
		self.button_get_ranges.setPopupMode(QtGui.QToolButton.InstantPopup)
		#self.button_get_ranges.setToolButtonStyle(QtCore.Qt.ToolButtonTextUnderIcon)
		self.get_ranges_menu = QtGui.QMenu()
		self.button_get_ranges.setMenu(self.get_ranges_menu)

		self.action_ranges_minmax = QtGui.QAction("absolute min/max", self)
		self.action_ranges_minmax_3sigma = QtGui.QAction("3 sigma clipping", self)
		self.get_ranges_menu.addAction(self.action_ranges_minmax)
		self.get_ranges_menu.addAction(self.action_ranges_minmax_3sigma)

		#self.button_get_ranges = QtGui.QToolButton(self.tab1d)
		#self.button_get_ranges.setText("calculate min/max")
		#self.button_get_ranges.setM
		self.action_ranges_minmax.triggered.connect(self.onCalculateMinMax)
		self.action_ranges_minmax_3sigma.triggered.connect(self.onCalculateMinMax3Sigma)
		
		self.button_store = QtGui.QToolButton(self.tab1d)
		self.button_store.setText("store")
		self.button_store.clicked.connect(self.onStore)


		self.actions_menu = QtGui.QMenu()
		self.button_actions = QtGui.QToolButton()
		self.button_actions.setText("Extra")
		self.button_actions.setPopupMode(QtGui.QToolButton.InstantPopup)
		self.button_actions.setMenu(self.actions_menu)

		self.action_select_all = QtGui.QAction("Select all", self)
		self.action_select_none = QtGui.QAction("Select none", self)
		self.action_remove_empty = QtGui.QAction("Remove empty columns", self)
		self.action_pca = QtGui.QAction("PCA transformation", self)
		self.action_select_all.triggered.connect(self.onSelectAll)
		self.action_select_none.triggered.connect(self.onSelectNone)
		self.action_remove_empty.triggered.connect(self.onRemoveEmpty)
		self.action_pca.triggered.connect(self.onPca)
		self.actions_menu.addAction(self.action_select_all)
		self.actions_menu.addAction(self.action_select_none)
		self.actions_menu.addAction(self.action_remove_empty)
		self.actions_menu.addSeparator()
		self.actions_menu.addAction(self.action_pca)

		self.tab1dlayout = QtGui.QVBoxLayout(self)
		self.tab1d_button_layout = QtGui.QHBoxLayout(self)
		self.tab1dlayout.addLayout(self.tab1d_button_layout)
		self.tab1d_button_layout.addWidget(self.subspace2d)
		self.tab1d_button_layout.addWidget(self.button_get_ranges)
		self.tab1d_button_layout.addWidget(self.button_store)
		self.tab1d_button_layout.addWidget(self.button_actions)


		self.filter_line_edit = QtGui.QLineEdit(self)
		self.filter_line_edit.setPlaceholderText("Enter space seperated search terms")
		self.filter_line_edit.textEdited.connect(functools.partial(self.onFilter, table=self.table1d))

		self.tab1dlayout.addWidget(self.filter_line_edit)
		self.tab1dlayout.addWidget(self.table1d)
		#self.tab1dlayout.addWidget(self.rankButton)
		#self.setCentralWidget(self.splitter)
		self.tab1d.setLayout(self.tab1dlayout)
		
		self.tabs.addTab(self.tab1d, "1d")
		
		self.resize(700,500)
		
		if 0:
			for name in self.dataset.column_names:
				item = QtGui.QListWidgetItem(self.list1d)
				item.setText(name)
				item.setCheckState(False)
				#self.list1d.


		self.boxlayout = QtGui.QVBoxLayout(self)
		self.radio_button_all = QtGui.QRadioButton("Use complete dataset", self)
		self.radio_button_selection = QtGui.QRadioButton("Use selection", self)
		self.radio_button_all.setChecked(True)
		self.boxlayout.addWidget(self.radio_button_all)
		self.boxlayout.addWidget(self.radio_button_selection)
		self.boxlayout.addWidget(self.tabs)
		#self.boxlayout.addWidget(self.rankButton)
		#self.setCentralWidget(self.splitter)
		self.setLayout(self.boxlayout)


		if "2" in options.get("open", ""):
			onclick(dim=2)
		if "3" in options.get("open", ""):
			onclick(dim=3)
		if "4" in options.get("open", ""):
			onclick(dim=4)

		self.fill_range_map()



	def onPca(self):
		#vaex.pca.
		pass

	def onFilter(self, text, table):
		table.set_filter_terms(text.split())

	def onStore(self):
		selected_pairs = self.table1d.getSelected()
		#error = False
		for pair in self.table1d.pairs:
			key = str(pair[0])
			#print repr(key+".use"), repr(pair in selected_pairs)
			self.properties[key+".use"] = repr(pair in selected_pairs)
			if key in self.range_map:
				mi, ma = self.range_map[key]
				self.properties[key+".min"] = repr(mi)
				self.properties[key+".max"] = repr(ma)
			else:
				print(("min/max not present", key))
		print(("save to", self.properties_path))
		self.properties.store(open(self.properties_path, "w"))
		dialog_info(self, "Stored", "Stored configuration to: %r" % self.properties_path)

	def fill_range_map(self):
		pairs = self.table1d.getSelected()
		for pair in pairs:
			mi, ma = self.table1d.get_range(pair)
			if mi is not None and ma is not None:
				self.range_map[pair[0]] = mi, ma

	def onSelectAll(self):
		pairs = self.table1d.pairs
		for pair in pairs:
			self.table1d.select(pair)

	def onSelectNone(self):
		pairs = self.table1d.pairs
		for pair in pairs:
			self.table1d.deselect(pair)

	def onRemoveEmpty(self):
		self.fill_range_map()
		pairs = self.table1d.getSelected()
		error = False
		for pair in pairs:
			print(pair)
			if pair[0] in self.range_map:
				min, max = self.range_map[pair[0]]
				if min == max:
					print((pair, "empty", min, max))
					self.table1d.deselect(pair)
			else:
				if not error: # only give a warning once
					dialog_error(self, "Min/max missing", "Min max missing for %s" % pair)
					error = True


	def onCalculateMinMax(self):
		pairs = self.table1d.getSelected()
		logger.debug("estimate min/max for %r" % pairs)
		#jobsManager = vaex.dataset.JobsManager()
		executor = vaex.execution.Executor()

		expressions = [pair[0] for pair in pairs]
		assert len(pairs[0]) == 1
		self.range_map = {}
		dialog = QtGui.QProgressDialog("Calculating min/max", "Abort", 0, 1000, self)
		dialog.show()
		def feedback(percentage):
			dialog.setValue(int(percentage*10))
			QtCore.QCoreApplication.instance().processEvents()
			if dialog.wasCanceled():
				return True
		try:
			def on_error(exc):
				raise exc
			for expression in expressions:
				subspace = self.dataset(expression, executor=executor, async=True)
				def assign(minmax_list, expression=expression):
					logger.debug("assigning %r to %s", minmax_list, expression)
					self.range_map[expression] = minmax_list	[0].tolist()
				subspace.minmax().then(assign, on_error).end()
			with dialogs.ProgressExecution("Calculating min/max", self, executor):
				executor.execute()
			#for range_, expression in zip(ranges, expressions):
			#	logger.debug("range for {expression} is {range_}".format(**locals()))
			#	self.range_map[expression] = range_
				#ranges = jobsManager.find_min_max(self.dataset, expressions, use_mask=self.radio_button_selection.isChecked(), feedback=feedback)
			ranges = [self.range_map[expressions[0]] for expressions in pairs]
			self.table1d.setRanges(pairs, ranges)
			self.fill_range_map()
		except:
			logger.exception("Error in min/max or cancelled")
		dialog.hide()

	def onCalculateMinMax3Sigma(self):
		pairs = self.table1d.getSelected()

		expressions = [pair[0] for pair in pairs]
		executor = vaex.execution.Executor()


		mean_map = {}
		def on_error(exc):
			raise exc
		for expression in expressions:
			subspace = self.dataset(expression, executor=executor, async=True)
			def assign(mean_list, expression=expression):
				logger.debug("assigning %r to %s", mean_list, expression)
				mean_map[expression] = mean_list
			subspace.mean().then(assign, on_error).end()
		with dialogs.ProgressExecution("Calculating means", self, executor):
			executor.execute()

		var_map = {}
		for expression in expressions:
			subspace = self.dataset(expression, executor=executor, async=True)
			def assign(mean_list, expression=expression):
				logger.debug("assigning %r to %s", mean_list, expression)
				var_map[expression] = mean_list[0].tolist()
			subspace.var(means=mean_map[expression]).then(assign, on_error).end()
		with dialogs.ProgressExecution("Calculating variances", self, executor):
			executor.execute()

		means = [mean_map[expressions[0]] for expressions in pairs]
		variances = [var_map[expressions[0]] for expressions in pairs]

		ranges = [(mean-3*var**0.5, mean+3*var**0.5) for mean, var in zip(means, variances)]
		self.table1d.setRanges(pairs, ranges)
		self.fill_range_map()


<<<<<<< HEAD
		with ProgressExecution(self, "Calculating min/max") as progress:
			means = jobsManager.calculate_mean(self.dataset, use_mask=self.radio_button_selection.isChecked(), expressions=expressions, feedback=progress.progress)
			print(("means", means))
		with ProgressExecution(self, "Calculating variances") as progress:
			variance_expressions = ["(%s-%.20f)**2"  % (expression, mean) for expression, mean in zip(expressions, means)]
			variances = jobsManager.calculate_mean(self.dataset, use_mask=self.radio_button_selection.isChecked(), expressions=variance_expressions, feedback=progress.progress)
			sigmas = np.sqrt(variances)
			ranges = [(mean-3*sigma, mean+3*sigma) for mean, sigma in zip(means, sigmas)]
			self.table1d.setRanges(pairs, ranges)
			self.fill_range_map()
			#progress.progress()

=======
>>>>>>> e46b559a
	def calculate_rank_correlation_kendall(self, table, absolute=False):
		print(("kendall", table, absolute))
		pairs = table.getSelected()
		mi_values = [table.qualities[pair] for pair in pairs]
		correlation_values = [table.correlation_map[pair] for pair in pairs]
		ranking_mi = np.argsort(mi_values)
		if absolute:
			ranking_correlation = np.argsort(np.abs(correlation_values))
		else:
			ranking_correlation = np.argsort(correlation_values)
		N = len(pairs)
		A = np.zeros((N, N))
		B = np.zeros((N, N))
		for i in range(N):
			for j in range(N):
				A[i,j] = np.sign(ranking_mi[i] - ranking_mi[j])
				B[i,j] = np.sign(ranking_correlation[i] - ranking_correlation[j])
		AB = 0
		AA = 0
		BB = 0
		for i in range(N):
			for j in range(N):
				AB += A[i,j] * B[i,j]
				AA += A[i,j]**2
				BB += B[i,j]**2


	def calculate_rank_correlation_spearman(self, table, absolute=False):
		print(("spearman", table, absolute))

	def calculate_correlation(self, table):
		print(("calculate correlation for ", table))
		pairs = table.getSelected()

		expressions = set()
		for pair in pairs:
			for expression in pair:
				expressions.add(expression)
		expressions = list(expressions)
		executor = vaex.execution.Executor()

		mean_map = {}
		def on_error(exc):
			raise exc
		for expression in expressions:
			subspace = self.dataset(expression, executor=executor, async=True)
			def assign(mean_list, expression=expression):
				logger.debug("assigning %r to %s", mean_list, expression)
				mean_map[expression] = mean_list
			subspace.mean().then(assign, on_error).end()
		with dialogs.ProgressExecution("Calculating means", self, executor):
			executor.execute()

		var_map = {}
		for expression in expressions:
			subspace = self.dataset(expression, executor=executor, async=True)
			def assign(mean_list, expression=expression):
				logger.debug("assigning %r to %s", mean_list, expression)
				var_map[expression] = mean_list[0].tolist()
			subspace.var(means=mean_map[expression]).then(assign, on_error).end()
		with dialogs.ProgressExecution("Calculating variances", self, executor):
			executor.execute()

		means = [mean_map[expressions[0]] for expressions in pairs]
		variances = [var_map[expressions[0]] for expressions in pairs]

		correlation_map = {}
		for pair in pairs:
			means = [mean_map[expression] for expression in pair]
			vars = [var_map[expression] for expression in pair]
			subspace = self.dataset(*pair, executor=executor, async=True)
			def assign(correlation, pair=pair):
				logger.debug("assigning %r to %s", correlation, pair)
				correlation_map[pair] = correlation
			subspace.correlation(means, vars).then(assign, on_error).end()

		with dialogs.ProgressExecution("Calculating correlation", self, executor):
			executor.execute()

		table.set_correlations(correlation_map)
		return

		jobsManager = vaex.dataset.JobsManager()
		expressions = set()
		for pair in pairs:
			for expression in pair:
				expressions.add(expression)
		expressions = list(expressions)
		print("means")
		with ProgressExecution(self, "Calculating means") as progress:
			means = jobsManager.calculate_mean(self.dataset, use_mask=self.radio_button_selection.isChecked(), expressions=expressions, feedback=progress.progress)
		mean_map = dict(list(zip(expressions, means)))
		centered_expressions_map = {expression: "(%s - %.20e)" % (expression, mean) for (expression, mean) in list(mean_map.items())}
		variances_expressions_map = {expression: "%s**2" % centered_expressions for expression, centered_expressions in list(centered_expressions_map.items())}
		with ProgressExecution(self, "Calculating variances") as progress:
			variances = jobsManager.calculate_mean(self.dataset, use_mask=self.radio_button_selection.isChecked(), expressions=list(variances_expressions_map.values()), feedback=progress.progress)
		variances_map = dict(list(zip(list(variances_expressions_map.keys()), variances)))

		covariances_expressions = []
		for pair in pairs:
			centered_expressions = [centered_expressions_map[expression] for expression in pair]
			covariance_expression = "*".join(centered_expressions)
			covariances_expressions.append(covariance_expression)

		print(covariances_expressions)
		with ProgressExecution(self, "Calculating covariances") as progress:
			#progress.progress(20)
			covariances = jobsManager.calculate_mean(self.dataset, use_mask=self.radio_button_selection.isChecked(), expressions=covariances_expressions, feedback=progress.progress)
			#progress.progress(20)
		print(variances)
		print(covariances)

		correlation_map = {}
		for pair, covariance in zip(pairs, covariances):
			normalization = 1
			for expression in pair:
				normalization *= np.sqrt(variances_map[expression])
			correlation_map[pair] = covariance / normalization
		table.set_correlations(correlation_map)

		return



	def export(self, table):
		print(("export", table))
		basename, ext = os.path.splitext(self.dataset.path)
		path = basename + ("-ranking-%dd" % table.dim) + ".properties"
		filename = get_path_save(self, path=path, title="Export ranking", file_mask="properties file *.properties")
		expressions = set()
		if filename:
			counts = 0
			with open(filename, "w") as file:
				for pair in table.pairs:
					if pair in table.qualities:
						file.write("%s.mutual_information=%f\n" % (".".join(pair),  table.qualities[pair]))
						counts += 1
					if pair in table.correlation_map:
						file.write("%s.correlation_coefficient=%f\n" % (".".join(pair),  table.correlation_map[pair]))
						counts += 1
					expressions.update(pair)
				for expression in expressions:
					mi, ma = self.range_map[expression]
					file.write("%s.min=%f\n" % (expression,  mi))
					file.write("%s.max=%f\n" % (expression,  ma))
				dialog_info(self, "Wrote ranking file", "wrote %d lines" % counts)




	def rankSubspaces(self, table):
		self.fill_range_map()
		print(table)
		qualities = []
		pairs = table.getSelected()
		error = False
		print((self.range_map))
		for pair in pairs:
			for expression in pair:
				if expression not in self.range_map:
					error = True
					print(("missing", expression))
		if error:
			dialog_error(self, "Missing min/max", "Please calculate the minimum and maximum for the dimensions")
			return

		if 0:
			for pair in pairs:
				dim = len(pair)
				#if dim == 2:
				columns = [self.dataset.columns[name] for name in pair]
				print(pair)
				information = vaex.kld.kld_shuffled(columns, mask=mask)
				qualities.append(information)
				#print pair
		if 0:
			dialog = QtGui.QProgressDialog("Calculating Mutual information", "Abort", 0, 1000, self)
			dialog.show()
			def feedback(percentage):
				print(percentage)
				dialog.setValue(int(percentage*10))
				QtCore.QCoreApplication.instance().processEvents()
				if dialog.wasCanceled():
					return True
		with ProgressExecution(self, "Calculating Mutual information") as progress:
			qualities = vaex.kld.kld_shuffled_grouped(self.dataset, self.range_map, pairs, feedback=progress.progress, use_mask=self.radio_button_selection.isChecked())
			#dialog.hide()
		if qualities is not None:
			print(qualities)
			table.setQualities(pairs, qualities)
		

	def rank_plot(self, table):
		plot = RankPlot(self, table)
		plot.show()<|MERGE_RESOLUTION|>--- conflicted
+++ resolved
@@ -862,21 +862,6 @@
 		self.fill_range_map()
 
 
-<<<<<<< HEAD
-		with ProgressExecution(self, "Calculating min/max") as progress:
-			means = jobsManager.calculate_mean(self.dataset, use_mask=self.radio_button_selection.isChecked(), expressions=expressions, feedback=progress.progress)
-			print(("means", means))
-		with ProgressExecution(self, "Calculating variances") as progress:
-			variance_expressions = ["(%s-%.20f)**2"  % (expression, mean) for expression, mean in zip(expressions, means)]
-			variances = jobsManager.calculate_mean(self.dataset, use_mask=self.radio_button_selection.isChecked(), expressions=variance_expressions, feedback=progress.progress)
-			sigmas = np.sqrt(variances)
-			ranges = [(mean-3*sigma, mean+3*sigma) for mean, sigma in zip(means, sigmas)]
-			self.table1d.setRanges(pairs, ranges)
-			self.fill_range_map()
-			#progress.progress()
-
-=======
->>>>>>> e46b559a
 	def calculate_rank_correlation_kendall(self, table, absolute=False):
 		print(("kendall", table, absolute))
 		pairs = table.getSelected()
