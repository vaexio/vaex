--- conflicted
+++ resolved
@@ -32,7 +32,7 @@
 import gavi.vaex.plugin.vector3d
 import gavi.vaex.plugin.animation
 import gavi.vaex.plugin.transferfunction
-import gavi.vaex.plugin.dispersions
+#import gavi.vaex.plugin.dispersions
 import gavi.vaex.plugin.favorites
 from gavi.vaex.grids import Grids
 import gavi.vaex.layers
@@ -131,9 +131,12 @@
 	def mouse_up(self, event):
 		self.last_x, self.last_y = None, None
 		if self.moved:
-			self.plot.ranges = list(self.plot.ranges_show)
-			self.plot.compute()
-			self.plot.jobsManager.execute()
+			# self.plot.ranges = list(self.plot.ranges_show)
+			#for layer in self.plot.layers:
+			#	layer.ranges = list(self.plot)
+			#self.plot.compute()
+			#self.plot.jobsManager.execute()
+			self.plot.queue_update(delay=10)
 			self.moved = False
 	
 	def mouse_down(self, event):
@@ -241,7 +244,8 @@
 		
 		
 	def __call__(self, callable=None, delay=None, *args, **kwargs):
-		delay = delay or self.default_delay
+		if delay is None:
+			delay = self.default_delay
 		callable = callable or self.default_callable
 		def call(ignore=None, counter=None, callable=None):
 			if counter < self.counter:
@@ -252,7 +256,10 @@
 		callable = functools.partial(callable, *args, **kwargs)
 		self.counter += 1
 		print "add in queue", self.name, delay
-		QtCore.QTimer.singleShot(delay, functools.partial(call, counter=self.counter, callable=callable))
+		if delay == 0:
+			call(counter=self.counter, callable=callable)
+		else:
+			QtCore.QTimer.singleShot(delay, functools.partial(call, counter=self.counter, callable=callable))
 
 
 class PlotDialog(QtGui.QWidget):
@@ -299,17 +306,17 @@
 			dataset = self.dataset
 		if name is None:
 			name = options.get("name", "Layer: " + str(len(self.layers)+1))
-		layer = gavi.vaex.layers.LayerTable(name, dataset, expressions, self.axisnames, options, self.jobsManager, self.pool, self.fig, self.canvas, copy.deepcopy(self.ranges_show))
+		layer = gavi.vaex.layers.LayerTable(self, name, dataset, expressions, self.axisnames, options, self.jobsManager, self.pool, self.fig, self.canvas, copy.deepcopy(self.ranges_show))
 		layer.build_widget_qt(self.widget_layer_stack) # layer.widget is the widget build
 		self.widget_layer_stack.addWidget(layer.widget)
 
-		layer.build_widget_qt_layer_control(self.frame_layer_controls)
-		self.layout_frame_layer_controls.addWidget(layer.widget_layer_control)
+		#layer.build_widget_qt_layer_control(self.frame_layer_controls)
+		#self.layout_frame_layer_controls.addWidget(layer.widget_layer_control)
 
 		layer.widget.setVisible(False)
 		self.layers.append(layer)
 		self.layer_selection.addItem(name)
-		#self.layer_selection.setCurrentIndex(len(self.layers)-1)
+		self.layer_selection.setCurrentIndex(len(self.layers))
 
 
 
@@ -326,6 +333,7 @@
 
 		layer.signal_expression_change.connect(on_expression_change)
 		layer.signal_plot_dirty.connect(on_plot_dirty)
+		layer.signal_plot_update.connect(self.queue_update)
 
 		self.queue_update()
 
@@ -458,6 +466,8 @@
 		self.grabGesture(QtCore.Qt.SwipeGesture);
 
 		self.signal_samp_send_selection = gavi.events.Signal("samp send selection")
+
+		self.signal_plot_finished = gavi.events.Signal("plot finished")
 
 		self.canvas.mpl_connect('resize_event', self.on_resize_event)
 		self.canvas.mpl_connect('motion_notify_event', self.onMouseMove)
@@ -542,223 +552,12 @@
 
 		self.layout_layer_buttons = QtGui.QHBoxLayout()
 
-<<<<<<< HEAD
-			if 1:
-				self.slider_gamma = QtGui.QSlider(self)
-				self.label_gamma = QtGui.QLabel("...", self.frame_options_visuals)
-				self.layout_frame_options_visuals.addWidget(self.label_gamma)
-				self.layout_frame_options_visuals.addWidget(self.slider_gamma)
-				self.slider_gamma.setRange(-100, 100)
-				self.slider_gamma.valueChanged.connect(self.onGammaChange)
-				self.slider_gamma.setValue(0)
-				self.slider_gamma.setOrientation(QtCore.Qt.Horizontal)
-				#self.slider_gamma.setMaximumWidth(100)
-			self.image_gamma = 1.
-			self.update_gamma_label()
-
-			self.image_invert = False
-			#self.action_image_invert = QtGui.QAction(QtGui.QIcon(iconfile('direction')), 'Invert image', self)
-			#self.action_image_invert.setCheckable(True)
-			#self.action_image_invert.triggered.connect(self.onActionImageInvert)
-			#self.toolbar2.addAction(self.action_image_invert)
-			self.button_image_invert = QtGui.QPushButton(QtGui.QIcon(iconfile('direction')), 'Invert image', self.frame_options_visuals)
-			self.button_image_invert.setCheckable(True)
-			self.button_image_invert.setAutoDefault(False)
-			self.button_image_invert.clicked.connect(self.onActionImageInvert)
-			self.layout_frame_options_visuals.addWidget(self.button_image_invert)
-
-
-	def create_slider(self, parent, label_text, value_min, value_max, getter, setter, value_steps=1000, format=" {0:<0.3f}", transform=lambda x: x, inverse=lambda x: x):
-		label = QtGui.QLabel(label_text, parent)
-		label_value = QtGui.QLabel(label_text, parent)
-		slider = QtGui.QSlider(parent)
-		slider.setOrientation(QtCore.Qt.Horizontal)
-		slider.setRange(0, value_steps)
-
-		def update_text():
-			#label.setText("mean/sigma: {0:<0.3f}/{1:.3g} opacity: {2:.3g}".format(self.tool.function_means[i], self.tool.function_sigmas[i], self.tool.function_opacities[i]))
-			label_value.setText(format.format(getter()))
-		def on_change(index, slider=slider):
-			value = index/float(value_steps) * (inverse(value_max) - inverse(value_min)) + inverse(value_min)
-			print label_text, "set to", value, "(", inverse(value), ")"
-			setter(transform(value))
-			update_text()
-		index = (inverse(getter()) - inverse(value_min))/(inverse(value_max) - inverse(value_min)	) * value_steps
-
-		slider.setValue(int(index))
-		update_text()
-		slider.valueChanged.connect(on_change)
-		return label, slider, label_value
-
-	def create_checkbox(self, parent, label, getter, setter):
-		checkbox = QtGui.QCheckBox(label, parent)
-		checkbox.setChecked(getter())
-		def stateChanged(state):
-			value = state == QtCore.Qt.Checked
-			setter(value)
-
-		checkbox.stateChanged.connect(stateChanged)
-		return checkbox
-
-	def page_vector(self, page):
-		self.frame_options_vector2d = page #QtGui.QFrame(self)
-		self.layout_frame_options_vector2d =  QtGui.QVBoxLayout()
-		self.frame_options_vector2d.setLayout(self.layout_frame_options_vector2d)
-		self.layout_frame_options_vector2d.setSpacing(0)
-		self.layout_frame_options_vector2d.setContentsMargins(0,0,0,0)
-		self.layout_frame_options_vector2d.setAlignment(QtCore.Qt.AlignTop)
-
-		self.grid_layout_vector = QtGui.QGridLayout()
-		self.grid_layout_vector.setColumnStretch(2, 1)
-		self.layout_frame_options_vector2d.addLayout(self.grid_layout_vector)
-=======
+
 		self.button_layout_new = QtGui.QPushButton(QtGui.QIcon(iconfile("layer--plus")), "add")
 		self.button_layout_delete = QtGui.QPushButton(QtGui.QIcon(iconfile("layer--minus")), "remove")
 		self.layout_layer_buttons.addWidget(self.button_layout_new, 0)
 		self.layout_layer_buttons.addWidget(self.button_layout_delete, 0)
->>>>>>> c1915d6f
-
-
-<<<<<<< HEAD
-		self.vectors_subtract_mean = bool(eval(self.options.get("vsub_mean", "False")))
-		def setter(value):
-			self.vectors_subtract_mean = value
-			self.plot()
-		self.vector_subtract_mean_checkbox = self.create_checkbox(page, "subtract mean", lambda : self.vectors_subtract_mean, setter)
-		self.grid_layout_vector.addWidget(self.vector_subtract_mean_checkbox, row, 2)
-		row += 1
-
-		self.vectors_color_code_3rd = bool(eval(self.options.get("vcolor_3rd", "True" if self.dimensions <=2 else "False")))
-		def setter(value):
-			self.vectors_color_code_3rd = value
-			self.plot()
-		self.vectors_color_code_3rd_checkbox = self.create_checkbox(page, "color code 3rd axis", lambda : self.vectors_color_code_3rd, setter)
-		self.grid_layout_vector.addWidget(self.vectors_color_code_3rd_checkbox, row, 2)
-		row += 1
-
-		def setter(value):
-			self.min_level_vector2d = value
-			self.queue_replot()
-		self.min_level_vector2d = float(self.options.get("vector_min_level", 1e-4))
-		self.vector2d_min_level_label, self.vector2d_min_level_slider, self.vector2d_min_level_value_label =\
-				self.create_slider(page, "min level: ", 10**-4, 1., lambda : self.min_level_vector2d, setter, transform=lambda x: 10**x, inverse=lambda x: np.log10(x))
-		self.grid_layout_vector.addWidget(self.vector2d_min_level_label, row, 1)
-		self.grid_layout_vector.addWidget(self.vector2d_min_level_slider, row, 2)
-		self.grid_layout_vector.addWidget(self.vector2d_min_level_value_label, row, 3)
-		row += 1
-		if 0:
-			def setter(value):
-				self.dialog.widget_volume.max_level_vector3d = value
-				self.dialog.widget_volume.update()
-			self.vector3d_max_level_label, self.vector3d_max_level_slider, self.vector3d_max_level_value_label =\
-					self.dialog.create_slider(page, "max level: ", 0., 1., lambda : self.dialog.widget_volume.max_level_vector3d, setter)
-			layout.addWidget(self.vector3d_max_level_label, row, 0)
-			layout.addWidget(self.vector3d_max_level_slider, row, 1)
-			layout.addWidget(self.vector3d_max_level_value_label, row, 2)
-			row += 1
-
-
-		if self.dimensions > -1:
-			self.weight_x_box = QtGui.QComboBox(self)
-			self.weight_x_box.setMinimumContentsLength(10)
-			self.weight_x_box.setEditable(True)
-			self.weight_x_box.addItems([self.options.get("vx", "")] + self.getExpressionList())
-			self.weight_x_box.setMinimumContentsLength(10)
-			self.grid_layout_vector.addWidget(QtGui.QLabel("vx="), row, 1)
-			self.grid_layout_vector.addWidget(self.weight_x_box, row, 2)
-			#def onWeightXExprLine(*args, **kwargs):
-			#	if len(str(self.weight_x_box.lineEdit().text())) == 0:
-			#		self.onWeightXExpr()
-			self.weight_x_box.lineEdit().editingFinished.connect(lambda _=None: self.onWeightXExpr())
-			self.weight_x_box.currentIndexChanged.connect(lambda _=None: self.onWeightXExpr())
-			self.weight_x_expression = str(self.weight_x_box.lineEdit().text())
-			if 0:
-				for name in "x y z".split():
-					if name in self.expressions[0]:
-						for prefix in "v v_".split():
-							expression = (prefix+name)
-							if expression in self.getExpressionList():
-								self.weight_x_box.lineEdit().setText(expression)
-								self.weight_x_expression = expression
-
-			row += 1
-
-			self.weight_y_box = QtGui.QComboBox(self)
-			self.weight_y_box.setEditable(True)
-			self.weight_y_box.addItems([self.options.get("vy", "")] + self.getExpressionList())
-			self.weight_y_box.setMinimumContentsLength(10)
-			self.grid_layout_vector.addWidget(QtGui.QLabel("vy="), row, 1)
-			self.grid_layout_vector.addWidget(self.weight_y_box, row, 2)
-			#def onWeightYExprLine(*args, **kwargs):
-			#	if len(str(self.weight_y_box.lineEdit().text())) == 0:
-			#		self.onWeightYExpr()
-			self.weight_y_box.lineEdit().editingFinished.connect(lambda _=None: self.onWeightYExpr())
-			self.weight_y_box.currentIndexChanged.connect(lambda _=None: self.onWeightYExpr())
-			self.weight_y_expression = str(self.weight_y_box.lineEdit().text())
-			if 0:
-				for name in "x y z".split():
-					if self.dimensions > 1:
-						if name in self.expressions[1]:
-							for prefix in "v v_".split():
-								expression = (prefix+name)
-								if expression in self.getExpressionList():
-									self.weight_y_box.lineEdit().setText(expression)
-									self.weight_y_expression = expression
-
-			row += 1
-
-			self.weight_z_box = QtGui.QComboBox(self)
-			self.weight_z_box.setEditable(True)
-			self.weight_z_box.addItems([self.options.get("vz", "")] + self.getExpressionList())
-			self.weight_z_box.setMinimumContentsLength(10)
-			self.grid_layout_vector.addWidget(QtGui.QLabel("vz="), row, 1)
-			self.grid_layout_vector.addWidget(self.weight_z_box, row, 2)
-			#def onWeightZExprLine(*args, **kwargs):
-			#	if len(str(self.weight_z_box.lineEdit().text())) == 0:
-			#		self.onWeightZExpr()
-			self.weight_z_box.lineEdit().editingFinished.connect(lambda _=None: self.onWeightZExpr())
-			self.weight_z_box.currentIndexChanged.connect(lambda _=None: self.onWeightZExpr())
-			self.weight_z_expression = str(self.weight_z_box.lineEdit().text())
-
-			row += 1
-
-			self.colormap_vector_box = QtGui.QComboBox(self)
-			self.colormap_vector_box.setIconSize(QtCore.QSize(16, 16))
-			model = QtGui.QStandardItemModel(self.colormap_vector_box)
-			for colormap_name in colormaps:
-				colormap = matplotlib.cm.get_cmap(colormap_name)
-				pixmap = colormap_pixmap[colormap_name]
-				icon = QtGui.QIcon(pixmap)
-				item = QtGui.QStandardItem(icon, colormap_name)
-				model.appendRow(item)
-			self.colormap_vector_box.setModel(model);
-			#self.form_layout.addRow("colormap=", self.colormap_vector_box)
-			self.grid_layout_vector.addWidget(QtGui.QLabel("vz_cmap="), row, 1)
-			self.grid_layout_vector.addWidget(self.colormap_vector_box, row, 2, QtCore.Qt.AlignLeft)
-			def onColorMap(index):
-				colormap_name = str(self.colormap_vector_box.itemText(index))
-				logger.debug("selected colormap for vector: %r" % colormap_name)
-				self.colormap_vector = colormap_name
-				self.plot()
-
-			cmapnames = "vz_cmap vz_colormap vz_colourmap".split()
-			if not set(cmapnames).isdisjoint(self.options):
-				for name in cmapnames:
-					if name in self.options:
-						break
-				cmap = self.options[name]
-				if cmap not in colormaps:
-					colormaps_sorted = sorted(colormaps)
-					colormaps_string = " ".join(colormaps_sorted)
-					dialog_error(self, "Wrong colormap name", "colormap {cmap} does not exist, choose between: {colormaps_string}".format(**locals()))
-					index = 0
-				else:
-					index = colormaps.index(cmap)
-				self.colormap_vector_box.setCurrentIndex(index)
-				self.colormap_vector = colormaps[index]
-			self.colormap_vector_box.currentIndexChanged.connect(onColorMap)
-=======
->>>>>>> c1915d6f
+
 
 		self.layer_selection = QtGui.QComboBox(self)
 		self.layer_selection.addItems(["Layer controls"])
@@ -775,6 +574,17 @@
 			#self.bottom_layout.addWidget(self.current_layer.widget)
 			#self.bottom_layout.update()
 			#self.bottomFrame.updateGeometry()
+			layer_index = index - 1
+			if index == 0:
+				for layer in self.layers:
+					layer_control_widget = layer.grab_layer_control(self.frame_layer_controls)
+					self.layout_frame_layer_controls.addWidget(layer_control_widget)
+					#layer.build_widget_qt_layer_control(self.frame_layer_controls)
+					#
+			else:
+				self.layers[layer_index].release_layer_control(self.frame_layer_controls)
+
+
 			self.widget_layer_stack.setCurrentIndex(index)
 			#self.widget_layer_stack.setCurrentIndex(0)
 
@@ -824,7 +634,7 @@
 		self.option_layer_blend_mode = Option(self.frame_layer_controls_result, "blend", self.blend_modes, getter=attrgetter(self, "blend_mode"), setter=attrsetter(self, "blend_mode"), update=self.plot)
 		row = self.option_layer_blend_mode.add_to_grid_layout(row, self.layout_frame_layer_controls_result)
 
-		self.background_colors = ["black", "white"]
+		self.background_colors = ["white", "black"]
 		self.background_color = self.background_colors[0]
 		self.option_layer_background_color = Option(self.frame_layer_controls_result, "background", self.background_colors, getter=attrgetter(self, "background_color"), setter=attrsetter(self, "background_color"), update=self.plot)
 		row = self.option_layer_background_color.add_to_grid_layout(row, self.layout_frame_layer_controls_result)
@@ -2002,15 +1812,16 @@
 			otheraxes = range(self.dimensions)
 			allaxes = range(self.dimensions)
 			otheraxes.remove(axis_follow)
-			print self.ranges_show, self.ranges, axis_follow
-			ranges = [self.ranges_show[i] if self.ranges_show[i] is not None else self.ranges[i] for i in otheraxes]
+			print self.ranges_show, axis_follow
+			#ranges = [self.ranges_show[i] if self.ranges_show[i] is not None else self.ranges[i] for i in otheraxes]
+			ranges = [self.ranges_show[i] for i in otheraxes]
 
 			if None in ranges:
 				return
 			print ranges
 			width = self.ranges_show[axis_follow][1] - self.ranges_show[axis_follow][0]
 			#width = ranges[axis_follow][1] - ranges[axis_follow][0]
-			center = (self.ranges[axis_follow][1] + self.ranges[axis_follow][0])/2.
+			center = (self.ranges_show[axis_follow][1] + self.ranges_show[axis_follow][0])/2.
 
 			widths = [ranges[i][1] - ranges[i][0] for i in range(self.dimensions-1)]
 			center = [(ranges[i][1] + ranges[i][0])/2. for i in range(self.dimensions-1)]
@@ -2025,9 +1836,11 @@
 				self.ranges_show[axis_index] = [None, None]
 				self.ranges_show[axis_index][0] = center[i] - width/2
 				self.ranges_show[axis_index][1] = center[i] + width/2
-			for i in range(self.dimensions-1):
-				axis_index = otheraxes[i]
-				self.ranges[axis_index] = list(self.ranges_show[axis_index])
+			for layer in self.layers:
+				for i in range(self.dimensions-1):
+					axis_index = otheraxes[i]
+					layer.ranges_grid[axis_index] = list(self.ranges_show[axis_index])
+				layer.ranges_grid[axis_follow] = list(self.ranges_show[axis_follow])
 
 
 
@@ -2235,6 +2048,7 @@
 		self.canvas.draw()
 		self.update()
 		self.message("plotting %.2fs" % (time.time() - t0), index=100)
+		self.signal_plot_finished.emit(self, self.fig)
 
 
 class ScatterPlotDialog(PlotDialog):
@@ -2687,6 +2501,7 @@
 			if "filename" in self.options:
 				self.filename_figure_last = self.options["filename"]
 				self.fig.savefig(self.filename_figure_last)
+		self.signal_plot_finished.emit(self, self.fig)
 
 
 
