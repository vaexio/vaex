--- conflicted
+++ resolved
@@ -47,25 +47,7 @@
 
 import sys
 
-<<<<<<< HEAD
-if getattr(sys, 'frozen', False):
-	application_path = os.path.dirname(sys.executable)
-elif __file__:
-	application_path = os.path.dirname(__file__)
-
-print "application path", application_path
-def iconfile(name):
-	for dirname in ["./python/gavi", ".", os.path.dirname(gavi.__file__), os.path.join(application_path), os.path.join(application_path, "..")] :
-		path = os.path.join(dirname, "icons", name+".png")
-		if os.path.exists(path):
-			print "icon path:", path
-			return path
-		else:
-			print "path", path, "does not exist"
-	return path
-=======
 from gavi.icons import iconfile
->>>>>>> 0c15533c
 
 @jit(nopython=True)
 def range_check(block, mask, xmin, xmax):
