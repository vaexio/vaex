# -*- coding: utf-8 -*-
import gavi.logging
import logging
import collections

logger = gavi.logging.getLogger("expr")
logger.setLevel(logging.ERROR)

class Base(object):
	def __neg__(self):
		return Neg(self)
	def __add__(self, rhs):
		return Add(self, rhs)
	def __radd__(self, lhs):
		return Add(lhs, self)
	def __sub__(self, rhs):
		return Sub(self, rhs)
	def __rsub__(self, lhs):
		return Sub(lhs, self)
	def __mul__(self, rhs):
		return Mul(self, rhs)
	def __rmul__(self, lhs):
		return Mul(lhs, self)
	def __div__(self, rhs):
		return Div(self, rhs)
	def __pow__(self, rhs):
		return Pow(self, rhs)

	def walk(self, f):
		return f(self)

class Sqrt(Base):
	def __init__(self, value):
		self.value = check_const(value)
		
	def __repr__(self):
		return "sqrt(" + repr(self.value) + ")"
class Const(Base):
	def __init__(self, value):
		self.value = value
	
	def __repr__(self):
		return repr(self.value)

def check_const(value):
	if isinstance(value, (int, float)):
		return Const(value)
	else:
		return value

class Neg(Base):
	def __init__(self, obj):
		self.obj = check_const(obj)
		
	def __repr__(self):
		return "(-" +repr(self.obj) + ")"

	def walk(self, f):
		#logger.debug("walk neg")
		return f(Neg(self.obj.walk(f)))

class Add(Base):
	def __init__(self, lhs, rhs):
		self.lhs = check_const(lhs)
		self.rhs = check_const(rhs)
		
	def __repr__(self):
		return "(" +repr(self.lhs) +" + " +repr(self.rhs) +")"

	def walk(self, f):
		return f(Add(self.lhs.walk(f), self.rhs.walk(f)))

class Sub(Base):
	def __init__(self, lhs, rhs):
		self.lhs = check_const(lhs)
		self.rhs = check_const(rhs)
		
	def __repr__(self):
		return "(" +repr(self.lhs) +" - " +repr(self.rhs) +")"

	def walk(self, f):
		return f(Sub(self.lhs.walk(f), self.rhs.walk(f)))

class Div(Base):
	def __init__(self, lhs, rhs):
		self.lhs = check_const(lhs)
		self.rhs = check_const(rhs)
		
	def __repr__(self):
		return "(" +repr(self.lhs) +" / " +repr(self.rhs) +")"

	def walk(self, f):
		return f(Div(self.lhs.walk(f), self.rhs.walk(f)))

class Mul(Base):
	def __init__(self, lhs, rhs):
		self.lhs = check_const(lhs)
		self.rhs = check_const(rhs)
		
	def __repr__(self):
		return "(" +repr(self.lhs) +" * " +repr(self.rhs) +")"

	def walk(self, f):
		return f(Mul(self.lhs.walk(f), self.rhs.walk(f)))

class Pow(Base):
	def __init__(self, lhs, rhs):
		self.lhs = check_const(lhs)
		self.rhs = check_const(rhs)
		
	def __repr__(self):
		return "(" +repr(self.lhs) +" ** " +repr(self.rhs) +")"

	def walk(self, f):
		return f(Pow(self.lhs.walk(f), self.rhs.walk(f)))

class Function(Base):
	def __init__(self, var, args):
		self.var = var
		self.args = args
		#print args
		
	def __repr__(self):
		return self.var.name +"(" +", ".join([repr(k) for k in self.args]) + ")"

	def walk(self, f):
<<<<<<< HEAD
=======
		#print "walk function", self.var.name
>>>>>>> e352693f
		args = [arg.walk(f) for arg in self.args]
		return f(Function(self.var.walk(f), args))

		
class Slice(Base):
	def __init__(self, var, args):
		self.var = var
		self.args = args
		try:
			len(self.args)
		except:
			self.args = (self.args,)
		
	def tovar(self):
		parts = [self.var.name]
		for arg in self.args:
			if isinstance(arg, (int, float)):
				parts.append(repr(arg).replace("-", "_min_"))
			elif isinstance(arg, Var):
				parts.append(arg.name)
			elif arg is None:
				parts.append("None")
			else:
				s = ""
				s += repr(arg.start)
				s += "_"
				s += repr(arg.stop)
				s += "_"
				s += repr(arg.step)
				parts.append(s)
		return "__".join(parts)
			
		
	def __repr__(self):
		parts = []
		#logger.debug("args: %r" % self.args)
		for arg in self.args:
			if isinstance(arg, (int, float)):
				parts.append(repr(arg))
			elif isinstance(arg, Var):
				parts.append(arg.name)
			elif arg is None:
				parts.append("")
			else:
				s = ""
				if arg.start is not None:
					s += repr(arg.start)
				s += ":"
				if arg.stop is not None:
					s += repr(arg.stop)
				s += ":"
				if arg.step is not None:
					s += repr(arg.step)
				if s == "::":
					s = ":"
				parts.append(s)
		return self.var.name + "[" +",".join(parts) + "]"

class Var(Base):
	def __init__(self, name):
		self.name = name
		
	def __getitem__(self, args):
		logger.debug("[%s] Var.__getitem__(%r)" % (self.name, args,))
		return Slice(self, args)

	def __call__(self, *args):
		logger.debug("[%s] Var.__call__(%r)" % (self.name, args,))
		return Function(self, args)
		
	def __str__(self):
		return "Var(%r)" % self.name
	def __repr__(self):
		return self.name
	
	def walk(self, f):
		return f(self)

class Scope(object):
	def __init__(self, name):
		self.name = name
		self.resolved = {}
	
	def __getitem__(self, name):
		logger.debug("[%s] Scope.__getitem__(%r)" % (self.name, name,))
		if name not in self.resolved:
			self.resolved[name] = Var(name)
		else:
			logger.debug("[%s] Scope.__getitem__(%r) (resolved again)" % (self.name, name,))
		return self.resolved[name]
		
		#return Scope(name)
		
		
		
def distance(args):
	if len(args) == 1:
		result = args[0]
	else:
		result = Add(args[0]**2, args[1]**2)
		for arg in args[2:]:
			result = Add(result, arg**2)
		result = Sqrt(result)
	return result
macros = {"l2": distance}
def translate(expression, replacements={}):
	scope = Scope(None)
	newvars = {}
	used_vars = set()
	result = eval(expression, {}, scope)
	#for key, value in replacements:
	translated_replacements = {}
	for i, (key, expression) in enumerate(replacements.items()):
		current_replacements = collections.OrderedDict(replacements.items()[:i])
		#print "*" * 70
<<<<<<< HEAD
=======
		#print "TRANSLATE:", expression, current_replacements
>>>>>>> e352693f
		translated_replacements[key] = translate(expression, current_replacements)[0] 
		#print "TRANSLATE:", expression, translated_replacements[key], current_replacements

	def slice_to_var(slice):
		newname = slice.tovar()
		logger.debug("replace %s by %s" % (slice.var.name, newname))
		newvars[newname] = slice
		return Var(newname)
		
	def walker(expr):
		#print ">>>>", expr, type(expr)
		if isinstance(expr, Slice):
			return slice_to_var(expr)
		elif isinstance(expr, Function):
			#logger.debug("expr: " + expr.var.name)
			if expr.var.name in macros:
				return macros[expr.var.name](expr.args)
			else:
				return expr
		elif isinstance(expr, Var):
			#logger.debug("var: " + expr.name)
			used_vars.add(expr.name)
			if expr.name in translated_replacements:
				return translated_replacements[expr.name]
			else:
				return expr
		else:
			return expr
	#print "walking.."
	newresult = result.walk(walker)
	return newresult, newvars #, used_vars
	
		
if __name__ == "__main__":
	logger.setLevel(logging.DEBUG)

	expr1 = "log(a[:,index]) + index"
	expr1 = "log(a[index]) + index"
	expr1 = "log(a[-1]) - index + 1 + 1**2 + index**index + d(a,b) + 1.2"
	expr1 = "-2.5 * log10(SPECTROFLUX[:,2])"
	scope = Scope(None)
	result = eval(expr1, {}, scope)
	print "expression", expr1
	print "should equal", repr(result)
	print "translating"
	print
	newexpr, vars = translate(expr1)
	print newexpr, vars
	
	expr = "xc + yc"
	newexpr, vars = translate(expr, {"xc":"x+1", "yc":"sqrt(x**2+y**2)"})
	print newexpr, vars
	

	expr = "(xc + yc)/r"
	replacements = collections.OrderedDict()
	replacements["xc"] = "x+1"
	replacements["yc"] = "y-1"
	replacements["r"] = "sqrt(xc**2+yc**2)"
	print replacements.items()
	newexpr, vars = translate(expr, replacements)
	print newexpr, vars

	
	<|MERGE_RESOLUTION|>--- conflicted
+++ resolved
@@ -124,10 +124,6 @@
 		return self.var.name +"(" +", ".join([repr(k) for k in self.args]) + ")"
 
 	def walk(self, f):
-<<<<<<< HEAD
-=======
-		#print "walk function", self.var.name
->>>>>>> e352693f
 		args = [arg.walk(f) for arg in self.args]
 		return f(Function(self.var.walk(f), args))
 
@@ -243,10 +239,6 @@
 	for i, (key, expression) in enumerate(replacements.items()):
 		current_replacements = collections.OrderedDict(replacements.items()[:i])
 		#print "*" * 70
-<<<<<<< HEAD
-=======
-		#print "TRANSLATE:", expression, current_replacements
->>>>>>> e352693f
 		translated_replacements[key] = translate(expression, current_replacements)[0] 
 		#print "TRANSLATE:", expression, translated_replacements[key], current_replacements
 
