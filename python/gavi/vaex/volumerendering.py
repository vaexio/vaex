--- conflicted
+++ resolved
@@ -40,15 +40,7 @@
 		self.setMouseTracking(True)
 		shortcut = QtGui.QShortcut(QtGui.QKeySequence("space"), self)
 		shortcut.activated.connect(self.toggle)
-<<<<<<< HEAD
-
-		shortcut = QtGui.QShortcut(QtGui.QKeySequence("w"), self)
-		shortcut.activated.connect(self.write)
-
-		self.texture_index = 2
-=======
 		self.texture_index = 1
->>>>>>> 06012c3d
 		self.texture_size = 512 #*8
 		self.grid = None
 		self.post_init = lambda: 1
@@ -556,36 +548,6 @@
 		import gavifast
 		dataset = gavi.dataset.load_file(sys.argv[1])
 		x, y, z = [dataset.columns[name] for name in sys.argv[2:]]
-<<<<<<< HEAD
-		import gavifast
-		mi, ma = 45., 55.
-		#print "histo"
-		gavifast.histogram3d(x, y, z, None, self.data3d, mi+7, ma+7, mi+3, ma+3, mi, ma)
-		mi, ma = -30., 30.
-		mi, ma = -0.5, 0.5
-		#gavifast.histogram3d(x, y, z, None, self.data3d, mi, ma, mi, ma, mi, ma)
-		#mi, ma = -0.6, 0.6
-		#mi, ma = -30., 30.
-		#gavifast.histogram3d(x, y, z, None, self.data3d, x.min(), x.max(), y.min(), y.max(), z.min(), z.max())
-		#mi, ma = -30., 30.
-		#gavifast.histogram3d(x, y, z, None, self.data3d, mi, ma, mi, ma, mi, ma)
-		print "histo done"
-		#gavifast.histogram2d(x, y, None, self.data2d, x.min(), x.max(), y.min(), y.max())
-		gavifast.histogram2d(x, y, None, self.data2d, mi, ma, mi, ma)
-		#x, y, z = np.mesgrid
-		#print self.data3d
-		self.data3d = self.data3d.astype(np.float32)
-		self.data2d = self.data2d.astype(np.float32)
-
-
-		import scipy.ndimage
-		#self.data3d = 10**scipy.ndimage.gaussian_filter(np.log10(self.data3d+1), 1.5)-1
-		self.data3d = 10**scipy.ndimage.gaussian_filter(np.log10(self.data3d+1), 0.5)-1
-		data3ds = scipy.ndimage.gaussian_filter((self.data3d), 1.5)
-=======
-		
-		
-
 		grid3d = np.zeros((grid_size, grid_size, grid_size), dtype=np.float64)
 
 		#mi, ma = -30., 30.
@@ -623,7 +585,6 @@
 		self.grid2d_min, self.grid2d_max = min([grid.min() for grid in grids_2d]), max([grid.max() for grid in grids_2d])
 		print "3d", self.grid_min, self.grid_max
 		print "2d", self.grid2d_min, self.grid2d_max
->>>>>>> 06012c3d
 		#data3ds = data3ds.sum(axis=0)
 		if 1:
 			self.grid_gradient = np.gradient(self.grid)
